////////////////////////////////////////////////////////////////////////////////
// Copyright (c) 2014-2016, Lawrence Livermore National Security, LLC.
// Produced at the Lawrence Livermore National Laboratory.
// Written by the LBANN Research Team (B. Van Essen, et al.) listed in
// the CONTRIBUTORS file. <lbann-dev@llnl.gov>
//
// LLNL-CODE-697807.
// All rights reserved.
//
// This file is part of LBANN: Livermore Big Artificial Neural Network
// Toolkit. For details, see http://software.llnl.gov/LBANN or
// https://github.com/LLNL/LBANN.
//
// Licensed under the Apache License, Version 2.0 (the "Licensee"); you
// may not use this file except in compliance with the License.  You may
// obtain a copy of the License at:
//
// http://www.apache.org/licenses/LICENSE-2.0
//
// Unless required by applicable law or agreed to in writing, software
// distributed under the License is distributed on an "AS IS" BASIS,
// WITHOUT WARRANTIES OR CONDITIONS OF ANY KIND, either express or
// implied. See the License for the specific language governing
// permissions and limitations under the license.
//
// lbann_data_reader .hpp - Input data base class for training, testing
////////////////////////////////////////////////////////////////////////////////

#ifndef LBANN_DATA_READER_HPP
#define LBANN_DATA_READER_HPP

#include "lbann/lbann_base.hpp"
#include "lbann/utils/lbann_random.hpp"
#include "lbann/utils/lbann_exception.hpp"
#include "lbann/lbann_comm.hpp"
#include "lbann/io/lbann_file_io.hpp"
#include "lbann/io/lbann_persist.hpp"
#include "lbann/data_readers/lbann_image_preprocessor.hpp"
#include <assert.h>
#include <algorithm>
#include <string>
#include <vector>
#include <unistd.h>


#define NOT_IMPLEMENTED(n) { \
  std::stringstream s; \
  s << "the method " << n << " has not been implemented"; \
  throw lbann_exception(s.str()); }

/**
 * @todo - add support for save and restore
 */
<<<<<<< HEAD
namespace lbann
{

class generic_data_reader : public lbann_image_preprocessor
{
public:
  generic_data_reader(int batchSize, bool shuffle = true) :
    m_batch_size(batchSize), m_current_pos(0),
    m_batch_stride(batchSize), m_base_offset(0), m_model_offset(0), 
=======
namespace lbann {

class generic_data_reader : public lbann_image_preprocessor {
 public:
  generic_data_reader(int batchSize, bool shuffle = true) :
    m_batch_size(batchSize), m_current_pos(0),
    m_batch_stride(batchSize), m_base_offset(0), m_model_offset(0),
>>>>>>> 59bc798b
    m_sample_stride(1),
    m_use_alt_last_mini_batch_size(false),
    m_last_mini_batch_threshold(0), m_last_mini_batch_size(batchSize),
    m_last_mini_batch_stride(batchSize),
    m_file_dir(""), m_data_fn(""), m_label_fn(""),
    m_first_n(false), m_max_sample_count(0), m_validation_percent(-1),
    m_max_sample_count_was_set(false), m_use_percent(1.0),
    m_master(false)
  {}

  //developer's note: I eliminated the copy ctor, since the
  //default does everything we need; eliminating our explicit
  //code helps minimize sources of error -dHysom

<<<<<<< HEAD
  virtual ~generic_data_reader() {}
=======
  virtual ~generic_data_reader(void) {}
>>>>>>> 59bc798b

  /** @name Methods related to construction and loading
   *  These methods are used in drivers (front ends) to construct data readers,
   *  tell them were to find data, how much to load, etc.
   *  These are all non-virtual methods.
   */

  /**
   * Set base directory for your data. Optional: if given,
   * then get_data_filename will concatenate the value passed
   * to this method with the value passed to set_data_filename,
   * and similarly for get_label_filename
   */
  void set_file_dir(std::string s);

  /**
   * Returns the base directory for your data.
   * If set_file_dir was not called, returns the empty string
   */
  std::string get_file_dir(void) const;

  /**
   * Set the filename for your data (images, etc).
   * This may either be a complete filepath, or a subdirectory;
   * see note for set_file_dir(). Also, use this method
   * for cases where the file contains a list of files (e.g, imagenet)
   */
  void set_data_filename(std::string s);

  /**
   * Returns the complete filepath to you data file.
   * See not for set_file_dir()
   */
  std::string get_data_filename(void) const;

  /**
   * Set the filename for your data (images, etc).
   * This may either be a complete filepath, or a subdirectory;
   * see note for set_file_dir()
   */
  void set_label_filename(std::string s);

  /**
   * Returns the complete filepath to you data file.
   * See not for set_file_dir(). Note: some pipelines (autoencoders)
   * will not make use of this method.
   */
  std::string get_label_filename(void) const;

  /**
   * if set to true, indices (data samples) are not shuffled;
   * default is 'false'
   */
  void set_firstN(bool b);

  /** if 'true' is returned, indices (data samples) are not shuffled
   */
  bool get_firstN(void) const;

  /** sets the absolute number of data samples that will be used
   *  for training or testing
   */
  void set_max_sample_count(size_t s);

  /** returns 'true' if set_max_sample_count() was called;
   *  primarily for internal use; end users can ignore.
   */
  bool has_max_sample_count(void) const;

  /** returns the absolute number of data samples that will be used
   *  for training or testing
   */
  size_t get_max_sample_count(void) const;

  /** set the percentage of the data set to use for training+validation;
   *  or testing.  Exception is thrown if  1.0 < s < 0
   */
  void set_use_percent(double s);

  /** returns true if set_use_percent() was called */
  bool has_use_percent(void) const;

  /** returns the percent of the data set that is to be used
   *  for training or testing. If training, this is the total
   *  for training+validation. Throws an exception if
   *  set_use_percent() was not previously called.
   */
  double get_use_percent(void) const;

  /** sets the proportion of the data set that will be used for
   *  validation;  0.0 <= s <= 1.0, else an exception is thrown
   */
  void set_validation_percent(double s);

  /** returns true if set_validation_percent was called;
   *  this method will likely be deprecated in the future
   */
  bool has_validation_percent(void) const;

  /** returns the percentage of the data set that is to be
   *  used for validation
   */
  double get_validation_percent(void) const;

  /** set the identifyer for the data set; should be
   *  "train," "test," or validate. This is primarily for internal use:
   *  end users can ignore.
   */
  void set_role(std::string role) {
    m_role = role;
  }

  /** returns the role ("train," "test," "validate," or "error"
   *  This is primarily for internal use:
   *  end users can ignore.
   */
  std::string get_role(void) const {
    return m_role;
  }

  /**
   * Pure abstract virtual function; all generic_data_readers *must* implement.
   */
  virtual void load() = 0;

  ///@}





  /**
   * Prepare to start processing an epoch of data.
   * If shuffle is true, then shuffle the indices of the data set
   * If the base offset is not specified set it to 0
   * If the stride is not specified set it to batch size
   */
  void setup(int base_offset, int batch_stride, int sample_stride = 1, int model_offset = 0, lbann_comm *comm = NULL);
  void setup(void);

  virtual int fetch_data(Mat& X) {
    NOT_IMPLEMENTED("fetch_data");
    return 0;
  }

  virtual int fetch_label(Mat& Y) {
    NOT_IMPLEMENTED("fetch_label");
    return 0;
  }

  virtual int fetch_response(Mat& Y) {
    NOT_IMPLEMENTED("fetch_response");
    return 0;
  }

  virtual void save_image(Mat& pixels, const std::string filename, bool do_scale = true) {
    NOT_IMPLEMENTED("save_image");
  }

  /**
   * During the network's update phase, the data reader will
   * advanced the current position pointer.  If the pointer wraps
   * around, then reshuffle the data indicies.
   */
<<<<<<< HEAD
  virtual bool update();

  virtual int get_num_labels() { return 0; }
  virtual int getNumResponses() { return 1; }
  virtual int get_linearized_data_size() { return 0; }
  virtual int get_linearized_label_size() { return 0; }
  virtual int get_linearized_response_size() { return 1; }

  bool position_valid() { return (m_current_pos < (int)m_shuffled_indices.size()); }
  bool at_new_epoch() { return (m_current_mini_batch_idx == 0); }
  int getm_batch_size();
  int getPosition() { return m_current_pos; }
  int get_next_position();
  int* getIndices() { return &m_shuffled_indices[0]; }
  int getNumData() { return (int)m_shuffled_indices.size(); }
  int get_num_unused_data() { return (int)m_unused_indices.size(); }
  int* get_unused_data() { return &m_unused_indices[0]; }
  int set_num_iterations_per_epoch(int num_iterations_per_epoch) { m_num_iterations_per_epoch = num_iterations_per_epoch; } /// @todo BVE FIXME merge this with alternate approach
  int get_num_iterations_per_epoch() { return m_num_iterations_per_epoch; } /// @todo BVE FIXME merge this with alternate approach
=======
  virtual bool update(void);

  virtual int get_num_labels(void) const {
    return 0;
  }
  virtual int getNumResponses(void) const {
    return 1;
  }
  virtual int get_linearized_data_size(void) const {
    return 0;
  }
  virtual int get_linearized_label_size(void) const {
    return 0;
  }
  virtual int get_linearized_response_size(void) const {
    return 1;
  }

  bool position_valid(void) const {
    return (m_current_pos < (int)m_shuffled_indices.size());
  }
  bool at_new_epoch(void) const {
    return (m_current_mini_batch_idx == 0);
  }
  int getm_batch_size(void) const;
  /// Return the full mini_batch_size.
  int getm_batch_max(void) const {
    return m_batch_size;
  }
  /// Return the mini batch stride.
  int get_batch_stride(void) const {
    return m_batch_stride;
  }
  /// Return the base offset.
  int get_base_offset(void) const {
    return m_base_offset;
  }
  /// Return the model offset.
  int get_model_offset(void) const {
    return m_model_offset;
  }
  /// Set the last mini batch treshold
  void set_last_mini_batch_threshold(const int t) {
    m_last_mini_batch_threshold = t;
  }
  /// Return the last mini batch treshold
  int get_last_mini_batch_threshold(void) const {
    return m_last_mini_batch_threshold;
  }
  /// Set the last mini batch size
  void set_last_mini_batch_size(const int s) {
    m_last_mini_batch_size = s;
  }
  /// Return the last mini batch size
  int get_last_mini_batch_size(void) const {
    return m_last_mini_batch_size;
  }
  /// Set the last mini batch stride
  void set_last_mini_batch_stride(const int s) {
    m_last_mini_batch_stride = s;
  }
  /// Return the last mini batch stride
  int get_last_mini_batch_stride(void) const {
    return m_last_mini_batch_stride;
  }
  /// Set the number of mini batches per reader
  void set_num_mini_batches_per_reader(const int n) {
    m_num_mini_batches_per_reader = n;
  }
  /// Return the number of mini batches per reader
  int get_num_mini_batches_per_reader(void) const {
    return m_num_mini_batches_per_reader;
  }
  int getPosition(void) const {
    return m_current_pos;
  }
  int get_next_position(void) const;
  int *getIndices(void) {
    return &m_shuffled_indices[0];
  }
  int getNumData(void) const {
    return (int)m_shuffled_indices.size();
  }
  int get_num_unused_data(void) const {
    return (int)m_unused_indices.size();
  }
  int *get_unused_data(void) {
    return &m_unused_indices[0];
  }
  void set_num_iterations_per_epoch(int num_iterations_per_epoch) {
    m_num_iterations_per_epoch = num_iterations_per_epoch;  /// @todo BVE FIXME merge this with alternate approach
  }
  int get_num_iterations_per_epoch(void) const {
    return m_num_iterations_per_epoch;  /// @todo BVE FIXME merge this with alternate approach
  }
>>>>>>> 59bc798b

  /// only the master may write to cerr or cout; primarily for use in debugging during development
  void set_master(bool m) {
    m_master = m;
  }

  /// only the master may write to cerr or cout; primarily for use in debugging during development
  bool is_master(void) const {
    return m_master;
  }

  /// for use during development and debugging
  void set_rank(int rank) {
    m_rank = rank;
  }

  /// for use during development and debugging
  int get_rank(void) const {
    return m_rank;
  }

  void select_subset_of_data(void);

  /** \brief Replace the shuffled index set with the unused index set
   *  The unused index set is emptied.
   */
  void use_unused_index_set(void);

  generic_data_reader& operator=(const generic_data_reader& source);

  /** \brief Given directory to store checkpoint files, write state to file and add to number of bytes written */
  bool saveToCheckpointShared(persist& p, const char *name);

  /** \brief Given directory to store checkpoint files, read state from file and add to number of bytes read */
  bool loadFromCheckpointShared(persist& p, const char *name);

 public:
  /// 1-D Matrix of which indices were fetched in this mini-batch
  El::Matrix<El::Int> m_indices_fetched_per_mb;

<<<<<<< HEAD
public: //protected:
=======
 protected:
>>>>>>> 59bc798b
  int m_batch_size;
  int m_current_pos;
  /// Batch Stride is typically batch_size, but may be a multiple of batch size if there are multiple readers
  int m_batch_stride;
  /// If there are multiple instances of the reader,
  /// then it may not reset to zero
  int m_base_offset;
  /// If there are multiple models with multiple instances of the reader,
  /// each model's set of readers may not reset to zero
  /// Provide a set of size, strides, and thresholds to handle the last mini batch of a dataset
  int m_model_offset;
  /// Sample stride is used when a mini-batch is finely interleaved across a DATA_PARALELL
  /// distribution.
  int m_sample_stride;
  /// These fields are used to calculate when to use the last mini-batch
  int m_use_alt_last_mini_batch_size; // this can be a protected member

  std::vector<int> m_shuffled_indices;
  /// Record of the indicies that are not being used for training
  std::vector<int> m_unused_indices;

  int m_last_mini_batch_threshold;
  int m_last_mini_batch_size;
  int m_last_mini_batch_stride;
  int m_current_mini_batch_idx;
  int m_num_mini_batches_per_reader; /// How many mini-batches will this reader process

  /// @todo BVE FIXME merge this with alternate approach
  int m_num_iterations_per_epoch; /// How many iterations all readers will execute

<<<<<<< HEAD
  std::vector<int> m_shuffled_indices;
  /// Record of the indicies that are not being used for training
  std::vector<int> m_unused_indices;

=======
 protected:
  int m_rank;
>>>>>>> 59bc798b
  std::string m_file_dir;
  std::string m_data_fn;
  std::string m_label_fn;
  bool m_first_n;
  size_t m_max_sample_count;
  double m_validation_percent;
  size_t m_max_sample_count_was_set;
  double m_use_percent;
  std::string m_role;

  bool m_master;
};

}  // namespace lbann

#endif  // LBANN_DATA_READER_HPP<|MERGE_RESOLUTION|>--- conflicted
+++ resolved
@@ -51,17 +51,6 @@
 /**
  * @todo - add support for save and restore
  */
-<<<<<<< HEAD
-namespace lbann
-{
-
-class generic_data_reader : public lbann_image_preprocessor
-{
-public:
-  generic_data_reader(int batchSize, bool shuffle = true) :
-    m_batch_size(batchSize), m_current_pos(0),
-    m_batch_stride(batchSize), m_base_offset(0), m_model_offset(0), 
-=======
 namespace lbann {
 
 class generic_data_reader : public lbann_image_preprocessor {
@@ -69,7 +58,6 @@
   generic_data_reader(int batchSize, bool shuffle = true) :
     m_batch_size(batchSize), m_current_pos(0),
     m_batch_stride(batchSize), m_base_offset(0), m_model_offset(0),
->>>>>>> 59bc798b
     m_sample_stride(1),
     m_use_alt_last_mini_batch_size(false),
     m_last_mini_batch_threshold(0), m_last_mini_batch_size(batchSize),
@@ -84,11 +72,7 @@
   //default does everything we need; eliminating our explicit
   //code helps minimize sources of error -dHysom
 
-<<<<<<< HEAD
-  virtual ~generic_data_reader() {}
-=======
   virtual ~generic_data_reader(void) {}
->>>>>>> 59bc798b
 
   /** @name Methods related to construction and loading
    *  These methods are used in drivers (front ends) to construct data readers,
@@ -253,27 +237,6 @@
    * advanced the current position pointer.  If the pointer wraps
    * around, then reshuffle the data indicies.
    */
-<<<<<<< HEAD
-  virtual bool update();
-
-  virtual int get_num_labels() { return 0; }
-  virtual int getNumResponses() { return 1; }
-  virtual int get_linearized_data_size() { return 0; }
-  virtual int get_linearized_label_size() { return 0; }
-  virtual int get_linearized_response_size() { return 1; }
-
-  bool position_valid() { return (m_current_pos < (int)m_shuffled_indices.size()); }
-  bool at_new_epoch() { return (m_current_mini_batch_idx == 0); }
-  int getm_batch_size();
-  int getPosition() { return m_current_pos; }
-  int get_next_position();
-  int* getIndices() { return &m_shuffled_indices[0]; }
-  int getNumData() { return (int)m_shuffled_indices.size(); }
-  int get_num_unused_data() { return (int)m_unused_indices.size(); }
-  int* get_unused_data() { return &m_unused_indices[0]; }
-  int set_num_iterations_per_epoch(int num_iterations_per_epoch) { m_num_iterations_per_epoch = num_iterations_per_epoch; } /// @todo BVE FIXME merge this with alternate approach
-  int get_num_iterations_per_epoch() { return m_num_iterations_per_epoch; } /// @todo BVE FIXME merge this with alternate approach
-=======
   virtual bool update(void);
 
   virtual int get_num_labels(void) const {
@@ -369,7 +332,6 @@
   int get_num_iterations_per_epoch(void) const {
     return m_num_iterations_per_epoch;  /// @todo BVE FIXME merge this with alternate approach
   }
->>>>>>> 59bc798b
 
   /// only the master may write to cerr or cout; primarily for use in debugging during development
   void set_master(bool m) {
@@ -410,11 +372,7 @@
   /// 1-D Matrix of which indices were fetched in this mini-batch
   El::Matrix<El::Int> m_indices_fetched_per_mb;
 
-<<<<<<< HEAD
-public: //protected:
-=======
  protected:
->>>>>>> 59bc798b
   int m_batch_size;
   int m_current_pos;
   /// Batch Stride is typically batch_size, but may be a multiple of batch size if there are multiple readers
@@ -445,15 +403,8 @@
   /// @todo BVE FIXME merge this with alternate approach
   int m_num_iterations_per_epoch; /// How many iterations all readers will execute
 
-<<<<<<< HEAD
-  std::vector<int> m_shuffled_indices;
-  /// Record of the indicies that are not being used for training
-  std::vector<int> m_unused_indices;
-
-=======
  protected:
   int m_rank;
->>>>>>> 59bc798b
   std::string m_file_dir;
   std::string m_data_fn;
   std::string m_label_fn;
