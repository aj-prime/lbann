////////////////////////////////////////////////////////////////////////////////
// Copyright (c) 2014-2016, Lawrence Livermore National Security, LLC.
// Produced at the Lawrence Livermore National Laboratory.
// Written by the LBANN Research Team (B. Van Essen, et al.) listed in
// the CONTRIBUTORS file. <lbann-dev@llnl.gov>
//
// LLNL-CODE-697807.
// All rights reserved.
//
// This file is part of LBANN: Livermore Big Artificial Neural Network
// Toolkit. For details, see http://software.llnl.gov/LBANN or
// https://github.com/LLNL/LBANN.
//
// Licensed under the Apache License, Version 2.0 (the "Licensee"); you
// may not use this file except in compliance with the License.  You may
// obtain a copy of the License at:
//
// http://www.apache.org/licenses/LICENSE-2.0
//
// Unless required by applicable law or agreed to in writing, software
// distributed under the License is distributed on an "AS IS" BASIS,
// WITHOUT WARRANTIES OR CONDITIONS OF ANY KIND, either express or
// implied. See the License for the specific language governing
// permissions and limitations under the license.
////////////////////////////////////////////////////////////////////////////////

#ifndef LBANN_LAYERS_LEARNING_BASE_CONVOLUTION_HPP_INCLUDED
#define LBANN_LAYERS_LEARNING_BASE_CONVOLUTION_HPP_INCLUDED

#include <vector>
#include <omp.h>
#include "lbann/layers/layer.hpp"
#include "lbann/weights/initializer.hpp"
#include "lbann/weights/variance_scaling_initializers.hpp"
#include "lbann/utils/cudnn.hpp"
#include "lbann/utils/exception.hpp"
#include "lbann/utils/random.hpp"
#include "lbann/utils/timer.hpp"
#include "lbann/utils/im2col.hpp"

namespace lbann {

/** @brief Computation kernels for convolution and deconvolution layers.
 */
template <El::Device Device>
class base_convolution_layer : public Layer {

protected:

  int m_output_channels;
  /** @brief Spatial dimensions for convolution kernel.
   *  @details Excludes number of input and output channels.
   */
  std::vector<int> m_conv_dims;
  /** Convolution padding. */
  std::vector<int> m_pads;
  /** Convolution strides. */
  std::vector<int> m_strides;
  /** Convolution dilations. */
  std::vector<int> m_dilations;
  /** Convolution groups.
   *  The channels are split into this many independent groups when performing
   *  convolution. The default convolution operation has one group, and a
   *  depthwise convolution has as many groups as there are input channels.
   */
  int m_groups;

  /** Scaling factor for bias term.
   *  If the scaling factor is zero, bias is not applied.
   */
  DataType m_bias_scaling_factor;

#ifdef LBANN_HAS_CUDNN

  /** Convolution kernel cuDNN descriptor. */
  cudnnFilterDescriptor_t m_kernel_cudnn_desc = nullptr;
  /** Convolution cuDNN descriptor. */
  cudnnConvolutionDescriptor_t m_convolution_cudnn_desc = nullptr;
  /** Bias tensor cuDNN descriptor. */
  cudnnTensorDescriptor_t m_bias_cudnn_desc = nullptr;
  /** Tensor cuDNN descriptors. */
  cudnn::data_parallel_layer_tensor_manager m_tensors_cudnn_desc;

#endif // LBANN_HAS_CUDNN

public:
  /** @todo Remove num_data_dims from arg list */
  base_convolution_layer(lbann_comm* comm,
                         int num_data_dims,
                         int output_channels,
                         std::vector<int> conv_dims,
                         std::vector<int> pads,
                         std::vector<int> strides,
                         std::vector<int> dilations,
                         int groups,
                         bool has_bias)
    : Layer(comm),
      m_output_channels(output_channels),
      m_conv_dims(std::move(conv_dims)),
      m_pads(std::move(pads)),
      m_strides(std::move(strides)),
      m_dilations(std::move(dilations)),
      m_groups(groups),
      m_bias_scaling_factor(has_bias ? 1 : 0)
#ifdef LBANN_HAS_CUDNN
    , m_tensors_cudnn_desc(this)
#endif // LBANN_HAS_CUDNN
  {}

  base_convolution_layer(const base_convolution_layer& other)
    : Layer(other),
      m_output_channels(other.m_output_channels),
      m_conv_dims(other.m_conv_dims),
      m_pads(other.m_pads),
      m_strides(other.m_strides),
      m_dilations(other.m_dilations),
      m_groups(other.m_groups),
      m_bias_scaling_factor(other.m_bias_scaling_factor)
#ifdef LBANN_HAS_CUDNN
    , m_tensors_cudnn_desc(other.m_tensors_cudnn_desc)
#endif // LBANN_HAS_CUDNN
  {
#ifdef LBANN_HAS_CUDNN
    copy_kernel_cudnn_desc(other.m_kernel_cudnn_desc,
                           m_kernel_cudnn_desc);
    copy_convolution_cudnn_desc(other.m_convolution_cudnn_desc,
                                m_convolution_cudnn_desc);
    if (other.m_bias_scaling_factor != DataType(0)) {
      cudnn::copy_tensor_desc(other.m_bias_cudnn_desc,
                              m_bias_cudnn_desc);
    }
    m_tensors_cudnn_desc.set_layer(this);
#endif // LBANN_HAS_CUDNN
  }

  base_convolution_layer& operator=(const base_convolution_layer& other) {
    Layer::operator=(other);
    m_output_channels = other.m_output_channels;
    m_conv_dims = other.m_conv_dims;
    m_pads = other.m_pads;
    m_strides = other.m_strides;
    m_dilations = other.m_dilations;
    m_groups = other.m_groups;
    m_bias_scaling_factor = other.m_bias_scaling_factor;

#ifdef LBANN_HAS_CUDNN
    // Copy cuDNN objects
    copy_kernel_cudnn_desc(other.m_kernel_cudnn_desc,
                           m_kernel_cudnn_desc);
    copy_convolution_cudnn_desc(other.m_convolution_cudnn_desc,
                                m_convolution_cudnn_desc);
    if (other.m_bias_scaling_factor != DataType(0)) {
      cudnn::copy_tensor_desc(other.m_bias_cudnn_desc,
                              m_bias_cudnn_desc);
    }
    m_tensors_cudnn_desc = other.m_tensors_cudnn_desc;
    m_tensors_cudnn_desc.set_layer(this);
#endif // LBANN_HAS_CUDNN

    return *this;
  }

  ~base_convolution_layer() {
#ifdef LBANN_HAS_CUDNN
    if (m_kernel_cudnn_desc != nullptr) {
      CHECK_CUDNN_DTOR(cudnnDestroyFilterDescriptor(m_kernel_cudnn_desc));
    }
    if (m_convolution_cudnn_desc != nullptr) {
      CHECK_CUDNN_DTOR(cudnnDestroyConvolutionDescriptor(m_convolution_cudnn_desc));
    }
    if (m_bias_cudnn_desc != nullptr) {
      CHECK_CUDNN_DTOR(cudnnDestroyTensorDescriptor(m_bias_cudnn_desc));
    }
#endif // LBANN_HAS_CUDNN
  }

  description get_description() const override {
    auto&& desc = Layer::get_description();
    std::ostringstream ss;

    // Convolution dimensions
    ss.str(std::string{});
    ss.clear();
    for (size_t i = 0; i < m_conv_dims.size(); ++i) {
      ss << (i > 0 ? ", " : "" ) << m_conv_dims[i];
    }
    desc.add("Convolution dimensions", ss.str());

    // Strides
    ss.str(std::string{});
    ss.clear();
    for (size_t i = 0; i < m_strides.size(); ++i) {
      ss << (i > 0 ? ", " : "" ) << m_strides[i];
    }
    desc.add("Strides", ss.str());

    // Pads
    ss.str(std::string{});
    ss.clear();
    for (size_t i = 0; i < m_pads.size(); ++i) {
      ss << (i > 0 ? ", " : "" ) << m_pads[i];
    }
    desc.add("Pads", ss.str());

    // Dilation
    ss.str(std::string{});
    ss.clear();
    for (size_t i = 0; i < m_dilations.size(); ++i) {
      ss << (i > 0 ? ", " : "" ) << m_dilations[i];
    }
    desc.add("Dilations", ss.str());

    // Groups
    desc.add("Groups", m_groups);

    // Bias
    ss.str(std::string{});
    ss.clear();
    ss << (m_bias_scaling_factor == DataType(0) ?
           "disabled" : "enabled");
    desc.add("Bias", ss.str());

    // Result
    return desc;

  }

  void setup_dims() override {
    Layer::setup_dims();
    std::ostringstream err;

    // Check number of channels and channel groups
    const auto& input_dims = get_input_dims();
    if (m_output_channels < 1) {
      err << get_type() << " layer \"" << get_name() << "\" "
          << "has an invalid number of output channels "
          << "(" << m_output_channels << ")";
      LBANN_ERROR(err.str());
    } else if (m_groups < 1) {
      err << get_type() << " layer \"" << get_name() << "\" "
          << "has an invalid number of groups (" << m_groups << ")";
      LBANN_ERROR(err.str());
    } else if (input_dims[0] % m_groups != 0
               || m_output_channels % m_groups != 0) {
      err << get_type() << " layer \"" << get_name() << "\" "
          << "has " << m_groups << " groups, which does not divide "
          << "the input channels (" << input_dims[0] << ") or "
          << "the output channels (" << m_output_channels << ")";
      LBANN_ERROR(err.str());
    }

    // Check kernel dims, pads, stride, dilations
    const auto& num_spatial_dims = input_dims.size() - 1;
    if (m_conv_dims.size() != num_spatial_dims
        || std::any_of(m_conv_dims.begin(), m_conv_dims.end(),
                       [](El::Int d) { return d < 1; })) {
      err << get_type() << " layer \"" << get_name() << "\" "
          << "has invalid spatial dimensions for convolution kernel (";
      if (m_conv_dims.empty()) { err << "no dimensions"; }
      for (size_t i = 0; i < m_conv_dims.size(); ++i) {
        err << (i > 0 ? "x" : "") << m_conv_dims[i];
      }
      err << ", expected " << num_spatial_dims << " spatial dimensions)";
      LBANN_ERROR(err.str());
    } else if (m_pads.size() != num_spatial_dims) {
      err << get_type() << " layer \"" << get_name() << "\" "
          << "has invalid convolution pads ((";
      for (size_t i = 0; i < m_pads.size(); ++i) {
        err << (i > 0 ? "," : "") << m_pads[i];
      }
      err << "), expected " << num_spatial_dims << " spatial dimensions)";
      LBANN_ERROR(err.str());
    } else if (m_strides.size() != num_spatial_dims
               || std::any_of(m_strides.begin(), m_strides.end(),
                              [](El::Int d) { return d < 1; })) {
      err << get_type() << " layer \"" << get_name() << "\" "
          << "has invalid convolution strides ((";
      for (size_t i = 0; i < m_strides.size(); ++i) {
        err << (i > 0 ? "," : "") << m_strides[i];
      }
      err << "), expected " << num_spatial_dims << " spatial dimensions)";
      LBANN_ERROR(err.str());
    } else if (m_dilations.size() != num_spatial_dims
               || std::any_of(m_dilations.begin(), m_dilations.end(),
                              [](El::Int d) { return d < 1; })) {
      err << get_type() << " layer \"" << get_name() << "\" "
          << "has invalid convolution dilations ((";
      for (size_t i = 0; i < m_dilations.size(); ++i) {
        err << (i > 0 ? "," : "") << m_dilations[i];
      }
      err << "), expected " << num_spatial_dims << " spatial dimensions)";
      LBANN_ERROR(err.str());
    }

    // Make sure that configuration is supported
    if (Device == El::Device::CPU
        && std::any_of(m_dilations.begin(), m_dilations.end(),
                       [](El::Int d) { return d != 1; })) {
      err << get_type() << " layer \"" << get_name() << "\" "
          << "has non-unit dilation, which is not yet supported on CPU";
      LBANN_ERROR(err.str());
    }
    if (Device == El::Device::CPU && m_groups != 1) {
      err << get_type() << " layer \"" << get_name() << "\" "
          << "has " << m_groups << " groups, "
          << "but only one group is currently supported on CPU";
      LBANN_ERROR(err.str());
    }

  }

  /** Setup layer data.
   *  The kernel weights are setup in the convolution and
   *  deconvolution classes. */
  void setup_data() override {
    Layer::setup_data();

    // Tensor dimensions
    const auto& input_dims = get_input_dims();
    const auto& output_dims = get_output_dims();
    const auto& kernel_dims = get_kernel_dims();
    const auto& kernel_size = std::accumulate(kernel_dims.begin(),
                                              kernel_dims.end(),
                                              1, std::multiplies<int>());

    // Initialize default weights if none are provided
    if (this->m_weights.size() > 2) {
      std::stringstream err;
      err << "attempted to setup layer \"" << get_name() << "\" "
          << "with an invalid number of weights "
          << "(expected at most 2, "
          << "found " << this->m_weights.size() << ")";
      LBANN_ERROR(err.str());
    }
    if (m_bias_scaling_factor != DataType(0)) {
      this->m_weights.resize(2, nullptr);
    } else {
      this->m_weights.resize(1, nullptr);
    }
    if (this->m_weights[0] == nullptr) {
      auto* w = new weights(get_comm());
      std::unique_ptr<weights_initializer> init(new he_initializer(probability_distribution::gaussian));
      std::unique_ptr<optimizer> opt(m_model->create_optimizer());
      w->set_name(get_name() + "_kernel");
      w->set_initializer(init);
      w->set_optimizer(opt);
      this->m_weights[0] = w;
      this->m_model->add_weights(w);
    }
    auto& kernel_weights = *this->m_weights[0];

    // Initialize variance scaling initialization
    auto* cast_initializer
      = dynamic_cast<variance_scaling_initializer*>(kernel_weights.get_initializer());
    if (cast_initializer != nullptr) {
      cast_initializer->set_fan_in(kernel_size / output_dims[0]);
      cast_initializer->set_fan_out(kernel_size / input_dims[0]);
    }

    // Initialize weight matrices
    auto dist = get_prev_activations().DistData();
    dist.colDist = El::STAR;
    dist.rowDist = El::STAR;
    kernel_weights.set_dims(kernel_dims);
    kernel_weights.set_matrix_distribution(dist);

<<<<<<< HEAD
=======
    // Initialize gradients
    El::Zeros(m_kernel_gradient,
              kernel_weights.get_matrix_height(),
              kernel_weights.get_matrix_width());

    // Set up bias if needed.
    if (m_bias_scaling_factor != DataType(0)) {
      if (this->m_weights[1] == nullptr) {
        auto* w = new weights(get_comm());
        std::unique_ptr<optimizer> opt(m_model->create_optimizer());
        w->set_name(get_name() + "_bias");
        w->set_optimizer(opt);
        this->m_weights[1] = w;
        this->m_model->add_weights(w);
      }
      auto& bias_weights = *this->m_weights[1];
      bias_weights.set_dims(output_dims[0]);
      bias_weights.set_matrix_distribution(dist);
      El::Zeros(m_bias_gradient,
                bias_weights.get_matrix_height(),
                bias_weights.get_matrix_width());
    }

>>>>>>> b28f7b7c
    // Initialize freeze state
    for (auto&& w : this->m_weights) {
      if (m_frozen) {
        w->freeze();
      } else {
        w->unfreeze();
      }
    }
    for (auto&& w : this->m_weights) {
      if (w->is_frozen() != m_frozen) {
        std::stringstream err;
        err << (m_frozen ? "" : "un") << "frozen "
            << "layer \"" << get_name() << "\" has "
            << (w->is_frozen() ? "" : "un") << "frozen "
            << "weights \"" << w->get_name() << "\"";
        LBANN_ERROR(err.str());
      }
    }

  }

  /// Initialize GPU objects
  void setup_gpu() override {
    Layer::setup_gpu();
#ifndef LBANN_HAS_CUDNN
    LBANN_ERROR("cuDNN not detected");
#else

    const auto& output_dims = get_output_dims();
    const auto& kernel_dims = get_kernel_dims();

    // Set kernel descriptor
    CHECK_CUDNN(cudnnCreateFilterDescriptor(&m_kernel_cudnn_desc));
    CHECK_CUDNN(cudnnSetFilterNdDescriptor(m_kernel_cudnn_desc,
                                           cudnn::get_data_type(),
                                           CUDNN_TENSOR_NCHW,
                                           kernel_dims.size(),
                                           kernel_dims.data()));

    // Set convolution descriptor
    CHECK_CUDNN(cudnnCreateConvolutionDescriptor(&m_convolution_cudnn_desc));
    CHECK_CUDNN(cudnnSetConvolutionNdDescriptor(m_convolution_cudnn_desc,
                                                m_pads.size(),
                                                m_pads.data(),
                                                m_strides.data(),
                                                m_dilations.data(),
                                                CUDNN_CROSS_CORRELATION,
                                                cudnn::get_data_type()));
    CHECK_CUDNN(cudnnSetConvolutionGroupCount(m_convolution_cudnn_desc,
                                              m_groups));

    // Set bias tensor descriptor
    if (m_bias_scaling_factor != DataType(0)) {
      std::vector<int> bias_dims(output_dims.size() + 1, 1);
      bias_dims[1] = output_dims[0];
      cudnn::set_tensor_desc(m_bias_cudnn_desc, bias_dims);
    }

#endif // LBANN_HAS_CUDNN
  }

protected:

  /** Dimensions of convolution kernel. */
  virtual std::vector<int> get_kernel_dims() const = 0;

  /** Convolution with cuDNN. */
  void apply_convolution_cudnn(bool during_forward_prop) {
#ifndef LBANN_HAS_CUDNN
    LBANN_ERROR("cuDNN not detected");
#else

    // Useful constants
    const DataType zero = DataType(0);
    const DataType one = DataType(1);

    // Matrices
    const auto& kernel = m_weights[0]->get_values();
    const auto& input = (during_forward_prop ?
                         get_local_prev_activations() :
                         get_local_prev_error_signals());
    auto& output = (during_forward_prop ?
                    get_local_activations() :
                    get_local_error_signals());

    // Do nothing if there is no local data
    if (input.Height() < 1 || input.Width() < 1
        || output.Height() < 1 || output.Width() < 1) {
      return;
    }

    // Initialize GPU workspace
    GPUMat workspace;
#ifdef HYDROGEN_HAVE_CUB
    workspace.SetMemoryMode(1);
#endif // HYDROGEN_HAVE_CUB
    size_t workspace_size = 1 << 30; /// @todo Allocate largest free block
    workspace.Resize(workspace_size / sizeof(DataType), 1);
    workspace_size = workspace.Height() * sizeof(DataType);

    // Convolution parameters
    std::vector<int> input_dims, output_dims;
    cudnnTensorDescriptor_t input_desc, output_desc;
    if (during_forward_prop) {
      input_dims = get_input_dims();
      output_dims = get_output_dims();
      input_desc = m_tensors_cudnn_desc.get_prev_activations();
      output_desc = m_tensors_cudnn_desc.get_activations();
    }
    else {
      input_dims = get_output_dims();
      output_dims = get_input_dims();
      input_desc = m_tensors_cudnn_desc.get_prev_error_signals();
      output_desc = m_tensors_cudnn_desc.get_error_signals();
    }

    // Perform convolution on the GPU
    // Determine convolution algorithm
    cudnnConvolutionFwdAlgo_t convolution_cudnn_algorithm
      = CUDNN_CONVOLUTION_FWD_ALGO_IMPLICIT_GEMM;
    CHECK_CUDNN(cudnnGetConvolutionForwardAlgorithm(cudnn::get_handle(),
                                                    input_desc,
                                                    m_kernel_cudnn_desc,
                                                    m_convolution_cudnn_desc,
                                                    output_desc,
                                                    CUDNN_CONVOLUTION_FWD_SPECIFY_WORKSPACE_LIMIT,
                                                    workspace_size,
                                                    &convolution_cudnn_algorithm));

    // Apply convolution
    CHECK_CUDNN(cudnnConvolutionForward(cudnn::get_handle(),
                                        &one,
                                        input_desc,
                                        input.LockedBuffer(),
                                        m_kernel_cudnn_desc,
                                        kernel.LockedBuffer(),
                                        m_convolution_cudnn_desc,
                                        convolution_cudnn_algorithm,
                                        workspace.Buffer(),
                                        workspace_size,
                                        &zero,
                                        output_desc,
                                        output.Buffer()));

#endif // LBANN_HAS_CUDNN
  }

  /** Transposed convolution with cuDNN. */
  void apply_transposed_convolution_cudnn(bool during_forward_prop) {
#ifndef LBANN_HAS_CUDNN
    LBANN_ERROR("cuDNN not detected");
#else

    // Useful constants
    const DataType zero = DataType(0);
    const DataType one = DataType(1);

    // GPU data
    const auto& kernel = m_weights[0]->get_values();
    const auto& input = (during_forward_prop ?
                         get_local_prev_activations() :
                         get_local_prev_error_signals());
    auto& output = (during_forward_prop ?
                    get_local_activations() :
                    get_local_error_signals());

    // Do nothing if there is no local data
    if (input.Height() < 1 || input.Width() < 1
        || output.Height() < 1 || output.Width() < 1) {
      return;
    }

    // Initialize GPU workspace
    // Note: Use CUB GPU memory pool if possible
    GPUMat workspace;
#ifdef HYDROGEN_HAVE_CUB
    workspace.SetMemoryMode(1);
#endif // HYDROGEN_HAVE_CUB
    size_t workspace_size = 1 << 30; /// @todo Allocate largest free block
    workspace.Resize(workspace_size / sizeof(DataType), 1);
    workspace_size = workspace.Height() * sizeof(DataType);

    // Convolution transpose parameters
    std::vector<int> input_dims, output_dims;
    cudnnTensorDescriptor_t input_desc, output_desc;
    if (during_forward_prop) {
      input_dims = get_input_dims();
      output_dims = get_output_dims();
      input_desc = m_tensors_cudnn_desc.get_prev_activations();
      output_desc = m_tensors_cudnn_desc.get_activations();
    }
    else {
      input_dims = get_output_dims();
      output_dims = get_input_dims();
      input_desc = m_tensors_cudnn_desc.get_prev_error_signals();
      output_desc = m_tensors_cudnn_desc.get_error_signals();
    }

    // Perform transposed convolution on the GPU
    // Determine transposed convolution algorithm
    #ifndef LBANN_DETERMINISTIC
    cudnnConvolutionBwdDataAlgo_t transposed_convolution_cudnn_algorithm
      = CUDNN_CONVOLUTION_BWD_DATA_ALGO_0;
    CHECK_CUDNN(cudnnGetConvolutionBackwardDataAlgorithm(cudnn::get_handle(),
                                                         m_kernel_cudnn_desc,
                                                         input_desc,
                                                         m_convolution_cudnn_desc,
                                                         output_desc,
                                                         CUDNN_CONVOLUTION_BWD_DATA_SPECIFY_WORKSPACE_LIMIT,
                                                         workspace_size,
                                                         &transposed_convolution_cudnn_algorithm));
    #else
    cudnnConvolutionBwdDataAlgo_t transposed_convolution_cudnn_algorithm
      = CUDNN_CONVOLUTION_BWD_DATA_ALGO_1;
    #endif
    // Perform transposed convolution
    CHECK_CUDNN(cudnnConvolutionBackwardData(cudnn::get_handle(),
                                             &one,
                                             m_kernel_cudnn_desc,
                                             kernel.LockedBuffer(),
                                             input_desc,
                                             input.LockedBuffer(),
                                             m_convolution_cudnn_desc,
                                             transposed_convolution_cudnn_algorithm,
                                             workspace.Buffer(),
                                             workspace_size,
                                             &zero,
                                             output_desc,
                                             output.Buffer()));


  #endif // LBANN_HAS_CUDNN
  }

  void apply_bias_cudnn() {
#ifndef LBANN_HAS_CUDNN
    LBANN_ERROR("cuDNN not detected");
#else
    auto& local_output = get_local_activations();
    if (m_bias_scaling_factor != DataType(0)
        && local_output.Height() > 0
        && local_output.Width() > 0) {
      const DataType one = 1;
      const auto& bias = m_weights[1]->get_values();
      CHECK_CUDNN(cudnnAddTensor(cudnn::get_handle(),
                                 &m_bias_scaling_factor,
                                 m_bias_cudnn_desc,
                                 bias.LockedBuffer(),
                                 &one,
                                 m_tensors_cudnn_desc.get_activations(),
                                 local_output.Buffer()));
    }
  #endif // LBANN_HAS_CUDNN
  }

  void compute_gradients_cudnn(bool using_transposed_convolution) {
#ifndef LBANN_HAS_CUDNN
    LBANN_ERROR("cuDNN not detected");
#else

    // Matrices
    const auto& local_input = get_local_prev_activations();
    const auto& local_gradient_wrt_output = get_local_prev_error_signals();

    // Useful constants
    const int effective_mini_batch_size = this->m_model->get_effective_mini_batch_size();
    const DataType gradient_scale = DataType(1) / effective_mini_batch_size;
    const bool has_local_data = (local_input.Height() > 0
                                 && local_input.Width() > 0
                                 && local_gradient_wrt_output.Height() > 0
                                 && local_gradient_wrt_output.Width() > 0);

    // Compute bias gradient
<<<<<<< HEAD
    optimizer* bias_optimizer = m_weights[1]->get_optimizer();
    if (bias_optimizer != nullptr && m_bias_scaling_factor != DataType(0)) {
      if (has_local_data) {
        DataType dst_scale = DataType(0);
        auto& bias_gradient = bias_optimizer->get_gradient_buffer(dst_scale,
                                                                  true);
        CHECK_CUDNN(cudnnConvolutionBackwardBias(
                      cudnn::get_handle(),
                      &gradient_scale,
                      m_tensors_cudnn_desc.get_prev_error_signals(),
                      local_gradient_wrt_output.LockedBuffer(),
                      &dst_scale,
                      m_bias_cudnn_desc,
                      bias_gradient.Buffer()));
      } else {
        // Ensure we participate in the allreduce.
        bias_optimizer->get_gradient_buffer(true);
=======
    if (m_bias_scaling_factor != DataType(0)) {
      optimizer* bias_optimizer = m_weights[1]->get_optimizer();
      if (bias_optimizer != nullptr) {
        if (!has_local_data) {
          El::Zero(m_bias_gradient);
        } else {
          CHECK_CUDNN(cudnnConvolutionBackwardBias(
                        cudnn::get_handle(),
                        &one,
                        m_tensors_cudnn_desc.get_prev_error_signals(),
                        local_gradient_wrt_output.LockedBuffer(),
                        &zero,
                        m_bias_cudnn_desc,
                        m_bias_gradient.Buffer()));
        }
        bias_optimizer->add_to_gradient(
          m_bias_gradient,
          m_bias_scaling_factor / effective_mini_batch_size,
          true);
>>>>>>> b28f7b7c
      }
    }

    // Compute kernel gradient
    optimizer* kernel_optimizer = m_weights[0]->get_optimizer();
    if (kernel_optimizer != nullptr) {
      if (has_local_data) {
        DataType dst_scale = DataType(0);
        auto& kernel_gradient = kernel_optimizer->get_gradient_buffer(dst_scale,
                                                                      true);
        // Initialize GPU workspace
        GPUMat workspace;
#ifdef HYDROGEN_HAVE_CUB
        workspace.SetMemoryMode(1); // CUB GPU memory pool
#endif // HYDROGEN_HAVE_CUB
        size_t workspace_size = 1 << 30; /// @todo Allocate largest free block
        workspace.Resize(workspace_size / sizeof(DataType), 1);
        workspace_size = workspace.Height() * sizeof(DataType);

        // Initialize cuDNN objects
        auto&& input_desc = m_tensors_cudnn_desc.get_prev_activations();
        auto&& gradient_wrt_output_desc = m_tensors_cudnn_desc.get_prev_error_signals();

        // Determine algorithm and compute kernel gradient
        #ifndef LBANN_DETERMINISTIC
        cudnnConvolutionBwdFilterAlgo_t kernel_gradient_cudnn_algorithm
          = CUDNN_CONVOLUTION_BWD_FILTER_ALGO_0;
        #else
        cudnnConvolutionBwdFilterAlgo_t kernel_gradient_cudnn_algorithm
          = CUDNN_CONVOLUTION_BWD_FILTER_ALGO_1;
        #endif
        if (using_transposed_convolution) {
          #ifndef LBANN_DETERMINISTIC
          CHECK_CUDNN(cudnnGetConvolutionBackwardFilterAlgorithm(
                        cudnn::get_handle(),
                        gradient_wrt_output_desc,
                        input_desc,
                        m_convolution_cudnn_desc,
                        m_kernel_cudnn_desc,
                        CUDNN_CONVOLUTION_BWD_FILTER_SPECIFY_WORKSPACE_LIMIT,
                        workspace_size,
                        &kernel_gradient_cudnn_algorithm));
          #endif
          CHECK_CUDNN(cudnnConvolutionBackwardFilter(
                        cudnn::get_handle(),
                        &gradient_scale,
                        gradient_wrt_output_desc,
                        local_gradient_wrt_output.LockedBuffer(),
                        input_desc,
                        local_input.LockedBuffer(),
                        m_convolution_cudnn_desc,
                        kernel_gradient_cudnn_algorithm,
                        workspace.Buffer(),
                        workspace_size,
                        &dst_scale,
                        m_kernel_cudnn_desc,
                        kernel_gradient.Buffer()));
        } else {
          #ifndef LBANN_DETERMINISTIC
          CHECK_CUDNN(cudnnGetConvolutionBackwardFilterAlgorithm(
                        cudnn::get_handle(),
                        input_desc,
                        gradient_wrt_output_desc,
                        m_convolution_cudnn_desc,
                        m_kernel_cudnn_desc,
                        CUDNN_CONVOLUTION_BWD_FILTER_SPECIFY_WORKSPACE_LIMIT,
                        workspace_size,
                        &kernel_gradient_cudnn_algorithm));
          #endif
          CHECK_CUDNN(cudnnConvolutionBackwardFilter(
                        cudnn::get_handle(),
                        &gradient_scale,
                        input_desc,
                        local_input.LockedBuffer(),
                        gradient_wrt_output_desc,
                        local_gradient_wrt_output.LockedBuffer(),
                        m_convolution_cudnn_desc,
                        kernel_gradient_cudnn_algorithm,
                        workspace.Buffer(),
                        workspace_size,
                        &dst_scale,
                        m_kernel_cudnn_desc,
                        kernel_gradient.Buffer()));
        }
      } else {
        // Ensure we participate in the allreduce.
        kernel_optimizer->get_gradient_buffer(true);
      }
    }

#endif // LBANN_HAS_CUDNN
  }

  /** Convolution with im2col GEMM algorithm. */
  void apply_convolution_im2col(bool during_forward_prop) {

    // Local matrices
    const auto& local_kernel = this->m_weights[0]->get_values().LockedMatrix();
    const auto& local_input = (during_forward_prop ?
                               get_local_prev_activations() :
                               get_local_prev_error_signals());
    auto& local_output = (during_forward_prop ?
                          get_local_activations() :
                          get_local_error_signals());

    // Matrix parameters
    const int output_size = local_output.Height();
    const El::Int local_width = local_input.Width();
    std::vector<int> input_dims, output_dims;
    if (during_forward_prop) {
      input_dims = get_input_dims();
      output_dims = get_output_dims();
    }
    else {
      input_dims = get_output_dims();
      output_dims = get_input_dims();
    }
    const auto& kernel_dims = get_kernel_dims();
    const auto& kernel_size = std::accumulate(kernel_dims.begin(),
                                              kernel_dims.end(),
                                              1, std::multiplies<int>());

    // Initialize matrices
    const int m = output_size / output_dims[0];
    const int n = output_dims[0];
    const int k = kernel_size / output_dims[0];
    DMat<Device> input_col, output_col;
    DMat<Device> im2col_matrix(k, m);
    const DMat<Device> kernel_matrix(k, n, local_kernel.LockedBuffer(), k);

    // Iterate through input columns
    for (El::Int col = 0; col < local_width; ++col) {

      // Construct im2col matrix from current input column
      El::LockedView(input_col, local_input, El::ALL, El::IR(col));
      im2col(input_col,
             im2col_matrix,
             input_dims[0],
             input_dims.size() - 1,
             &input_dims[1],
             m_pads.data(),
             &kernel_dims[2],
             m_strides.data());

      // Apply convolution to current input column
      output_col.Attach(m, n, local_output.Buffer(0, col), m);
      El::Gemm(El::TRANSPOSE, El::NORMAL,
               DataType(1), im2col_matrix, kernel_matrix,
               DataType(0), output_col);

    }

  }

  /** Transposed convolution with im2col GEMM algorithm. */
  void apply_transposed_convolution_im2col(bool during_forward_prop) {

    // Local matrices
    const auto& local_kernel = this->m_weights[0]->get_values().LockedMatrix();
    const auto& local_input = (during_forward_prop ?
                               get_local_prev_activations() :
                               get_local_prev_error_signals());
    DMat<Device>& local_output = (during_forward_prop ?
                                  get_local_activations() :
                                  get_local_error_signals());

    // Matrix parameters
    const int input_size = local_input.Height();
    const El::Int local_width = local_input.Width();
    std::vector<int> input_dims, output_dims;
    if (during_forward_prop) {
      input_dims = get_input_dims();
      output_dims = get_output_dims();
    }
    else {
      input_dims = get_output_dims();
      output_dims = get_input_dims();
    }
    const auto& kernel_dims = get_kernel_dims();
    const auto& kernel_size = std::accumulate(kernel_dims.begin(),
                                              kernel_dims.end(),
                                              1, std::multiplies<int>());

    // Initialize matrices
    const int m = kernel_size / input_dims[0];
    const int n = input_size / input_dims[0];
    const int k = input_dims[0];
    DMat<Device> input_col, output_col;
    DMat<Device> im2col_matrix(m, n);
    const DMat<Device> kernel_matrix(m, k, local_kernel.LockedBuffer(), m);

    // Iterate through input columns
    for (El::Int col = 0; col < local_width; ++col) {

      // Apply transposed convolution to current input column
      input_col.LockedAttach(n, k, local_input.LockedBuffer(0, col), n);
      El::Gemm(El::NORMAL, El::TRANSPOSE,
               DataType(1), kernel_matrix, input_col,
               DataType(0), im2col_matrix);

      // Perform col2im to accumulate contributions from each kernel
      // position
      El::View(output_col, local_output, El::ALL, El::IR(col));
      col2im(im2col_matrix,
             output_col,
             output_dims[0],
             output_dims.size() - 1,
             &output_dims[1],
             m_pads.data(),
             &kernel_dims[2],
             m_strides.data());

    }

  }

  void apply_bias_cpu() {

    // Return immediately if there is no bias
    if (m_bias_scaling_factor == DataType(0)) return;

    // Local matrices
    const auto& local_bias = m_weights[1]->get_values().LockedMatrix();
    auto& local_output = get_local_activations();

    // Matrix parameters
    const El::Int local_width = local_output.Width();
    const auto& output_dims = get_output_dims();
    const El::Int num_output_channels = output_dims[0];
    const El::Int num_per_output_channel = get_output_size() / num_output_channels;

    // Apply bias to each output channel
    LBANN_OMP_PARALLEL_FOR
    for (El::Int channel = 0; channel < num_output_channels; ++channel) {
      const El::Int row_start = channel * num_per_output_channel;
      const El::Int row_end = (channel+1) * num_per_output_channel;
      const DataType bias_term = m_bias_scaling_factor * local_bias(channel, 0);
      for (El::Int col = 0; col < local_width; ++col) {
        for (El::Int row = row_start; row < row_end; ++row) {
          local_output(row, col) += bias_term;
        }
      }
    }

  }

  void compute_gradients_im2col(bool using_transposed_convolution) {

    // Local matrices
    const DMat<Device>& local_input = get_local_prev_activations();
    const DMat<Device>& local_gradient_wrt_output = get_local_prev_error_signals();
<<<<<<< HEAD
    const bool has_local_data = (local_input.Height() > 0
                                 && local_input.Width() > 0
                                 && local_gradient_wrt_output.Height() > 0
                                 && local_gradient_wrt_output.Width() > 0);
=======
    auto& local_kernel_gradient = m_kernel_gradient.Matrix();
>>>>>>> b28f7b7c

    // Get convolution parameters
    const El::Int local_width = local_input.Width();
    const auto& input_dims = get_input_dims();
    const auto& output_dims = get_output_dims();
    const int num_input_channels = input_dims[0];
    const int num_output_channels = output_dims[0];
    const int num_per_output_channel = get_output_size() / num_output_channels;
    const int effective_mini_batch_size = this->m_model->get_effective_mini_batch_size();
    const DataType gradient_scale = DataType(1) / effective_mini_batch_size;
    const auto& kernel_dims = get_kernel_dims();
    const auto& kernel_size = std::accumulate(kernel_dims.begin(),
                                              kernel_dims.end(),
                                              1, std::multiplies<int>());

    // Compute bias gradient
    // Note: Sum is computed with Kahan summation
<<<<<<< HEAD
    optimizer* bias_optimizer = this->m_weights[1]->get_optimizer();
    if (m_bias_scaling_factor != DataType(0) && bias_optimizer != nullptr) {
      if (has_local_data) {
        DataType dst_scale = DataType(0);
        auto& bias_gradient = bias_optimizer->get_gradient_buffer(
          dst_scale, true);
        auto& local_bias_gradient = bias_gradient.Matrix();
=======
    if (m_bias_scaling_factor != DataType(0)) {
      optimizer* bias_optimizer = this->m_weights[1]->get_optimizer();
      if (bias_optimizer != nullptr) {
        auto& local_bias_gradient = m_bias_gradient.Matrix();
>>>>>>> b28f7b7c
        LBANN_OMP_PARALLEL_FOR
        for (int channel = 0; channel < num_output_channels; ++channel) {
          const El::Int row_start = channel * num_per_output_channel;
          const El::Int row_end = (channel+1) * num_per_output_channel;
          DataType sum = 0;
          DataType correction = 0;
          for (El::Int col = 0; col < local_width; ++col) {
            for (El::Int row = row_start; row < row_end; ++row) {
              DataType term = local_gradient_wrt_output(row, col);
              term += correction;
              const DataType next_sum = sum + term;
              correction = term - (next_sum - sum);
              sum = next_sum;
            }
          }
<<<<<<< HEAD
          local_bias_gradient(channel, 0) = dst_scale*local_bias_gradient(channel, 0)
            + gradient_scale*sum;
        }
      } else {
        // Ensure we participate in the allreduce.
        bias_optimizer->get_gradient_buffer(true);
=======
          local_bias_gradient(channel, 0) = m_bias_scaling_factor * sum;
        }
        const DataType bias_scale = m_bias_scaling_factor / effective_mini_batch_size;
        bias_optimizer->add_to_gradient(m_bias_gradient, bias_scale, true);
>>>>>>> b28f7b7c
      }
    }

    // Stop early if kernel is not being optimized
    optimizer* kernel_optimizer = this->m_weights[0]->get_optimizer();
    if (kernel_optimizer == nullptr) { return; }

    // Initialize matrices
    const int m = (using_transposed_convolution ?
                   kernel_size / num_input_channels :
                   kernel_size / num_output_channels);
    const int n = (using_transposed_convolution ?
                   num_input_channels :
                   num_output_channels);
    const int k = (using_transposed_convolution ?
                   get_input_size() / num_input_channels :
                   get_output_size() / num_output_channels);
    DMat<Device> im2col_matrix(m, k);

    if (has_local_data) {
      DataType dst_scale = DataType(0);
      auto& kernel_gradient = kernel_optimizer->get_gradient_buffer(
        dst_scale, true);
      auto& local_kernel_gradient = kernel_gradient.Matrix();
      DMat<Device> kernel_gradient_matrix(m, n, local_kernel_gradient.Buffer(), m);

      // Compute kernel gradient contributions from each data sample
      for (El::Int col = 0; col < local_width; ++col) {
        if (using_transposed_convolution) {
          const DMat<Device> input_col(k, n, local_input.LockedBuffer(0,col), k);
          const DMat<Device> gradient_wrt_output_col =
            El::LockedView(local_gradient_wrt_output, El::ALL, El::IR(col));
          im2col(gradient_wrt_output_col,
                 im2col_matrix,
                 num_output_channels,
                 output_dims.size() - 1,
                 &output_dims[1],
                 m_pads.data(),
                 &kernel_dims[2],
                 m_strides.data());
          El::Gemm(El::NORMAL, El::NORMAL,
                   gradient_scale, im2col_matrix, input_col,
                   dst_scale, kernel_gradient_matrix);
        }
        else {
          const DMat<Device> input_col
            = El::LockedView(local_input, El::ALL, El::IR(col));
          const DMat<Device> gradient_wrt_output_col(k, n, local_gradient_wrt_output.LockedBuffer(0,col), k);
          im2col(input_col,
                 im2col_matrix,
                 num_input_channels,
                 input_dims.size() - 1,
                 &input_dims[1],
                 m_pads.data(),
                 &kernel_dims[2],
                 m_strides.data());
          El::Gemm(El::NORMAL, El::NORMAL,
                   gradient_scale, im2col_matrix, gradient_wrt_output_col,
                   dst_scale, kernel_gradient_matrix);
        }
      }
    } else {
      // Ensure we participate in the allreduce.
      kernel_optimizer->get_gradient_buffer(true);
    }
  }

private:

#ifdef LBANN_HAS_CUDNN

  /** Copy convolution kernel cuDNN descriptor. */
  static void copy_kernel_cudnn_desc(const cudnnFilterDescriptor_t& src,
                                     cudnnFilterDescriptor_t& dst) {

    // Create or destroy descriptor if needed
    if(src != nullptr && dst == nullptr) {
      CHECK_CUDNN(cudnnCreateFilterDescriptor(&dst));
    }
    else if(src == nullptr && dst != nullptr) {
      CHECK_CUDNN(cudnnDestroyFilterDescriptor(dst));
      dst = nullptr;
    }

    // Copy descriptor data if needed
    if(src != nullptr) {
      cudnnDataType_t data_type;
      cudnnTensorFormat_t format;
      int num_dims;
      std::vector<int> dims(1);
      CHECK_CUDNN(cudnnGetFilterNdDescriptor(src,
                                             dims.size(),
                                             &data_type,
                                             &format,
                                             &num_dims,
                                             dims.data()));
      dims.resize(num_dims);
      CHECK_CUDNN(cudnnGetFilterNdDescriptor(src,
                                             num_dims,
                                             &data_type,
                                             &format,
                                             &num_dims,
                                             dims.data()));
      CHECK_CUDNN(cudnnSetFilterNdDescriptor(dst,
                                             data_type,
                                             format,
                                             num_dims,
                                             dims.data()));
    }

  }

  /** Copy convolution cuDNN descriptor. */
  static void copy_convolution_cudnn_desc(const cudnnConvolutionDescriptor_t& src,
                                          cudnnConvolutionDescriptor_t& dst) {

    // Create or destroy descriptor if needed
    if(src != nullptr && dst == nullptr) {
      CHECK_CUDNN(cudnnCreateConvolutionDescriptor(&dst));
    }
    else if(src == nullptr && dst != nullptr) {
      CHECK_CUDNN(cudnnDestroyConvolutionDescriptor(dst));
      dst = nullptr;
    }

    // Copy descriptor data if needed
    if(src != nullptr) {
      cudnnConvolutionMode_t mode;
      cudnnDataType_t data_type;
      int num_dims;
      CHECK_CUDNN(cudnnGetConvolutionNdDescriptor(src,
                                                  0,
                                                  &num_dims,
                                                  nullptr,
                                                  nullptr,
                                                  nullptr,
                                                  &mode,
                                                  &data_type));
      std::vector<int> pads(num_dims), strides(num_dims), dilations(num_dims);
      CHECK_CUDNN(cudnnGetConvolutionNdDescriptor(src,
                                                  num_dims,
                                                  &num_dims,
                                                  pads.data(),
                                                  strides.data(),
                                                  dilations.data(),
                                                  &mode,
                                                  &data_type));
      int num_groups;
      CHECK_CUDNN(cudnnGetConvolutionGroupCount(src,
                                                &num_groups));
      CHECK_CUDNN(cudnnSetConvolutionNdDescriptor(dst,
                                                  num_dims,
                                                  pads.data(),
                                                  strides.data(),
                                                  dilations.data(),
                                                  mode,
                                                  data_type));
      CHECK_CUDNN(cudnnSetConvolutionGroupCount(dst,
                                                num_groups));
    }

  }

#endif // LBANN_HAS_CUDNN

};

} // namespace lbann

#endif // LBANN_LAYERS_LEARNING_BASE_CONVOLUTION_HPP_INCLUDED<|MERGE_RESOLUTION|>--- conflicted
+++ resolved
@@ -364,13 +364,6 @@
     kernel_weights.set_dims(kernel_dims);
     kernel_weights.set_matrix_distribution(dist);
 
-<<<<<<< HEAD
-=======
-    // Initialize gradients
-    El::Zeros(m_kernel_gradient,
-              kernel_weights.get_matrix_height(),
-              kernel_weights.get_matrix_width());
-
     // Set up bias if needed.
     if (m_bias_scaling_factor != DataType(0)) {
       if (this->m_weights[1] == nullptr) {
@@ -384,12 +377,8 @@
       auto& bias_weights = *this->m_weights[1];
       bias_weights.set_dims(output_dims[0]);
       bias_weights.set_matrix_distribution(dist);
-      El::Zeros(m_bias_gradient,
-                bias_weights.get_matrix_height(),
-                bias_weights.get_matrix_width());
-    }
-
->>>>>>> b28f7b7c
+    }
+
     // Initialize freeze state
     for (auto&& w : this->m_weights) {
       if (m_frozen) {
@@ -663,9 +652,9 @@
                                  && local_gradient_wrt_output.Width() > 0);
 
     // Compute bias gradient
-<<<<<<< HEAD
-    optimizer* bias_optimizer = m_weights[1]->get_optimizer();
-    if (bias_optimizer != nullptr && m_bias_scaling_factor != DataType(0)) {
+    if (m_bias_scaling_factor != DataType(0)
+        && m_weights[1]->get_optimizer() != nullptr) {
+      optimizer* bias_optimizer = m_weights[1]->get_optimizer();
       if (has_local_data) {
         DataType dst_scale = DataType(0);
         auto& bias_gradient = bias_optimizer->get_gradient_buffer(dst_scale,
@@ -681,27 +670,6 @@
       } else {
         // Ensure we participate in the allreduce.
         bias_optimizer->get_gradient_buffer(true);
-=======
-    if (m_bias_scaling_factor != DataType(0)) {
-      optimizer* bias_optimizer = m_weights[1]->get_optimizer();
-      if (bias_optimizer != nullptr) {
-        if (!has_local_data) {
-          El::Zero(m_bias_gradient);
-        } else {
-          CHECK_CUDNN(cudnnConvolutionBackwardBias(
-                        cudnn::get_handle(),
-                        &one,
-                        m_tensors_cudnn_desc.get_prev_error_signals(),
-                        local_gradient_wrt_output.LockedBuffer(),
-                        &zero,
-                        m_bias_cudnn_desc,
-                        m_bias_gradient.Buffer()));
-        }
-        bias_optimizer->add_to_gradient(
-          m_bias_gradient,
-          m_bias_scaling_factor / effective_mini_batch_size,
-          true);
->>>>>>> b28f7b7c
       }
     }
 
@@ -953,14 +921,10 @@
     // Local matrices
     const DMat<Device>& local_input = get_local_prev_activations();
     const DMat<Device>& local_gradient_wrt_output = get_local_prev_error_signals();
-<<<<<<< HEAD
     const bool has_local_data = (local_input.Height() > 0
                                  && local_input.Width() > 0
                                  && local_gradient_wrt_output.Height() > 0
                                  && local_gradient_wrt_output.Width() > 0);
-=======
-    auto& local_kernel_gradient = m_kernel_gradient.Matrix();
->>>>>>> b28f7b7c
 
     // Get convolution parameters
     const El::Int local_width = local_input.Width();
@@ -978,20 +942,14 @@
 
     // Compute bias gradient
     // Note: Sum is computed with Kahan summation
-<<<<<<< HEAD
-    optimizer* bias_optimizer = this->m_weights[1]->get_optimizer();
-    if (m_bias_scaling_factor != DataType(0) && bias_optimizer != nullptr) {
+    if (m_bias_scaling_factor != DataType(0)
+        && this->m_weights[1]->get_optimizer() != nullptr) {
+      optimizer* bias_optimizer = this->m_weights[1]->get_optimizer();
       if (has_local_data) {
         DataType dst_scale = DataType(0);
         auto& bias_gradient = bias_optimizer->get_gradient_buffer(
           dst_scale, true);
         auto& local_bias_gradient = bias_gradient.Matrix();
-=======
-    if (m_bias_scaling_factor != DataType(0)) {
-      optimizer* bias_optimizer = this->m_weights[1]->get_optimizer();
-      if (bias_optimizer != nullptr) {
-        auto& local_bias_gradient = m_bias_gradient.Matrix();
->>>>>>> b28f7b7c
         LBANN_OMP_PARALLEL_FOR
         for (int channel = 0; channel < num_output_channels; ++channel) {
           const El::Int row_start = channel * num_per_output_channel;
@@ -1007,19 +965,12 @@
               sum = next_sum;
             }
           }
-<<<<<<< HEAD
           local_bias_gradient(channel, 0) = dst_scale*local_bias_gradient(channel, 0)
             + gradient_scale*sum;
         }
       } else {
         // Ensure we participate in the allreduce.
         bias_optimizer->get_gradient_buffer(true);
-=======
-          local_bias_gradient(channel, 0) = m_bias_scaling_factor * sum;
-        }
-        const DataType bias_scale = m_bias_scaling_factor / effective_mini_batch_size;
-        bias_optimizer->add_to_gradient(m_bias_gradient, bias_scale, true);
->>>>>>> b28f7b7c
       }
     }
 
