--- conflicted
+++ resolved
@@ -58,11 +58,7 @@
   El::Device get_device_allocation() const override { return Dev; }
 
   void setup_dims() override {
-<<<<<<< HEAD
-    Layer::setup_data();
-=======
     Layer::setup_dims();
->>>>>>> ae9b30d8
     set_output_dims({1});
   }
 
