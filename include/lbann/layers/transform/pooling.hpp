--- conflicted
+++ resolved
@@ -298,22 +298,6 @@
 #ifndef LBANN_HAS_CUDNN
     LBANN_ERROR("cuDNN not detected");
 #else
-<<<<<<< HEAD
-    const DataType one = DataType(1);
-    const DataType zero = DataType(0);
-    CHECK_CUDNN(cudnnPoolingBackward(this->m_cudnn->get_handle(),
-                                     m_pooling_cudnn_desc,
-                                     &one,
-                                     this->m_activations_cudnn_desc,
-                                     get_activations().LockedBuffer(),
-                                     this->m_prev_error_signals_cudnn_desc,
-                                     get_prev_error_signals().LockedBuffer(),
-                                     this->m_prev_activations_cudnn_desc,
-                                     get_prev_activations().LockedBuffer(),
-                                     &zero,
-                                     this->m_error_signals_cudnn_desc,
-                                     get_error_signals().Buffer()));
-=======
     const auto& local_input = get_local_prev_activations();
     const auto& local_output = get_local_activations();
     const auto& local_gradient_wrt_output = get_local_prev_error_signals();
@@ -321,7 +305,8 @@
     if (local_input.Height() > 0 && local_input.Width() > 0) {
 
       // Useful constants
-      const DataType one = 1;
+      const DataType one = DataType(1);
+      const DataType zero = DataType(0);
 
       // Perform backprop on GPU
       CHECK_CUDNN(cudnnPoolingBackward(this->m_cudnn->get_handle(),
@@ -333,12 +318,11 @@
                                        local_gradient_wrt_output.LockedBuffer(),
                                        m_tensors_cudnn_desc.get_prev_activations(),
                                        local_input.LockedBuffer(),
-                                       &one,
+                                       &zero,
                                        m_tensors_cudnn_desc.get_error_signals(),
                                        local_gradient_wrt_input.Buffer()));
 
     }
->>>>>>> 595e629d
 #endif // #ifndef LBANN_HAS_CUDNN
   }
 
