--- conflicted
+++ resolved
@@ -238,13 +238,8 @@
     if(this->is_subgraph_parallelism_enabled() && this->get_parallel_strategy().enable_subgraph==true)
     {
       auto subgrid_tags = (*this->m_parent_tags);
-<<<<<<< HEAD
-
-      if(this->get_communication_flag())
-=======
-      
+
       if(this->get_communication_flag()==COLL_OPT)
->>>>>>> a380f0b3
       //If vector copy is enable, broadcast the gradients from parent grid to multiple subgrids
       {
         auto const* ptr_gradient = dynamic_cast<El::DistMatrix<TensorDataType, El::STAR  , El::VC, El::ELEMENT, Dev> const*>(&gradient_wrt_output);
