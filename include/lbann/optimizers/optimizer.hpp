////////////////////////////////////////////////////////////////////////////////
// Copyright (c) 2014-2016, Lawrence Livermore National Security, LLC.
// Produced at the Lawrence Livermore National Laboratory.
// Written by the LBANN Research Team (B. Van Essen, et al.) listed in
// the CONTRIBUTORS file. <lbann-dev@llnl.gov>
//
// LLNL-CODE-697807.
// All rights reserved.
//
// This file is part of LBANN: Livermore Big Artificial Neural Network
// Toolkit. For details, see http://software.llnl.gov/LBANN or
// https://github.com/LLNL/LBANN.
//
// Licensed under the Apache License, Version 2.0 (the "Licensee"); you
// may not use this file except in compliance with the License.  You may
// obtain a copy of the License at:
//
// http://www.apache.org/licenses/LICENSE-2.0
//
// Unless required by applicable law or agreed to in writing, software
// distributed under the License is distributed on an "AS IS" BASIS,
// WITHOUT WARRANTIES OR CONDITIONS OF ANY KIND, either express or
// implied. See the License for the specific language governing
// permissions and limitations under the license.
//
// lbann_optimizer .hpp .cpp - Abstract optimizer class
////////////////////////////////////////////////////////////////////////////////

#ifndef LBANN_OPTIMIZER_HPP
#define LBANN_OPTIMIZER_HPP

#include "lbann/base.hpp"
#include "lbann/comm.hpp"
#include "lbann/utils/exception.hpp"
#include "lbann/utils/cudnn_wrapper.hpp"
#include "lbann/weights/weights.hpp"
#include <string>

namespace lbann {

/** Abstract optimizer. */
class optimizer {
 public:

  /** Constructor. */
  optimizer(lbann_comm* comm, DataType learning_rate = DataType(0));

  /** Copy constructor. */
  optimizer(const optimizer& other);
  /** Copy assignment operator. */
  optimizer& operator=(const optimizer& other);
  /** Destructor. */
  virtual ~optimizer();
  /** Create a copy of the optimizer. */
  virtual optimizer* copy() const = 0;

  /** Get the optimizer name. */
  virtual std::string get_type() const = 0;
  /** Get a human-readable description of the optimizer. */
  virtual std::string get_description() const;

  /** Whether the optimizer has been set up. */
  inline bool is_initialized() const { return m_weights != nullptr; }

  /** Get weights being optimized. */
  weights& get_weights();
  /** Set weights being optimized. */
  void set_weights(weights& w) { m_weights = &w; }
  /** Get learning rate. */
  DataType get_learning_rate() const { return m_learning_rate; }
  /** Set learning rate. */
  void set_learning_rate(DataType learning_rate) {
    m_learning_rate = learning_rate;
  };

  /** Get gradient matrix.
   *  The gradient is accumulated on the CPU.
   */
  AbsDistMat& get_gradient();
#ifdef __LIB_CUDNN
  /** Get gradient matrix on GPU.
   *  The gradient is accumulated on the GPU.
   */
  std::vector<DataType*> get_gradient_gpu();
#endif // __LIB_CUDNN

  /** Clear gradient matrix. */
  void clear_gradient();
  /** Add to the gradient matrix. */
  void add_to_gradient(const AbsDistMat& gradient,
                       DataType scale = DataType(1));
  /**
   *  The input is added to a staging matrix. When the gradient is
   *  needed, an allreduce is applied over the redundant communicator
   *  of the gradient matrix and the result is added to the gradient.
   */
  void stage_gradient_for_accumulation(const AbsDistMat& gradient,
                                       DataType scale = DataType(1));
#ifdef __LIB_CUDNN
  /** Add to the gradient matrix on GPU. */
  void add_to_gradient_gpu(std::vector<DataType*>& gradient,
                           DataType scale = DataType(1));
  /**
   *  The input is added to a staging matrix. When the gradient is
   *  needed, an allreduce is applied over the redundant communicator
   *  of the gradient matrix and the result is added to the gradient.
   */
  void stage_gradient_for_accumulation_gpu(std::vector<DataType*>& gradient,
                                           DataType scale = DataType(1));
#endif // __LIB_CUDNN

  /** Setup optimizer. */
  virtual void setup(weights& w);

  /** Apply an optimization step. */
  void step();
  /** Perform the computation in an optimization step.
   *  It can be assumed that values and gradient are the same size and
   *  have the same matrix distribution.
   */
  virtual void step_compute(AbsDistMat& values, const AbsDistMat& gradient) = 0;
#ifdef __LIB_CUDNN
  /** Perform the computation in an optimization step on GPU.
   *  The default implementation is to transfer data to CPU and call
   *  step_compute.
   */
  virtual void step_compute_gpu(std::vector<DataType*> values_d,
                                std::vector<DataType*> gradient_d);
#endif // __LIB_CUDNN

  /** Get the time spent in step(). */
  double get_step_time() const { return m_step_time; }
  /** Reset stats counters. */
  virtual void reset_counters() {
    m_step_time = 0.0;
  }

 protected:

  lbann_comm *m_comm;

  /** cuDNN manager. */
  cudnn::cudnn_manager* m_cudnn;

  /** Weights being optimized. */
  weights* m_weights;

  /** Learning rate. */
  DataType m_learning_rate;

  /** Gradient matrix. */
  AbsDistMat* m_gradient;
#ifdef __LIB_CUDNN
  /** GPU memory for gradient matrix. */
  std::vector<DataType*> m_gradient_d;
#endif // __LIB_CUDNN

 private:

  /** Whether the CPU gradient matrix is non-zero. */
  bool m_cpu_gradient_is_nonzero;
  /** Whether the CPU staging matrix is non-zero. */
  bool m_cpu_staging_is_nonzero;
  /** Allreduce staging matrix.
   *  When the gradient is needed, an allreduce is applied over the
   *  redundant communicator of the staging matrix and the result is
   *  added to the gradient matrix.
   */
  AbsDistMat* m_staging;
#ifdef __LIB_CUDNN
  /** Whether the GPU gradient matrix is non-zero. */
  bool m_gpu_gradient_is_nonzero;
  /** Whether the GPU staging matrix is non-zero. */
  bool m_gpu_staging_is_nonzero;
  /** GPU memory for gradient staging matrix.
   *  When the gradient is needed, an allreduce is applied over the
   *  GPUs and over the redundant communicator of the staging matrix
   *  and the result is added to the gradient matrix.
   */
  std::vector<DataType*> m_staging_d;
#endif // __LIB_CUDNN

  /** Running count of the time spent in step(). */
  double m_step_time = 0.0;

<<<<<<< HEAD
//************************************************************************
// Checkpointing
//************************************************************************
 public:
  virtual bool save_to_checkpoint_shared(persist& p, std::string m_name);
  virtual bool load_from_checkpoint_shared(persist& p, std::string m_name);
=======
#ifdef LBANN_NBALLREDUCE_GRADIENT
  /** The request for non-blocking allreduces. */
  El::mpi::Request<DataType> m_allreduce_req;
  /** Whether a non-blocking allreduce was started. */
  bool m_allreduce_started = false;
#endif  // LBANN_NBALLREDUCE_GRADIENT

>>>>>>> a69c8071
};

} // namespace lbann

#endif // LBANN_OPTIMIZER_HPP<|MERGE_RESOLUTION|>--- conflicted
+++ resolved
@@ -183,22 +183,20 @@
   /** Running count of the time spent in step(). */
   double m_step_time = 0.0;
 
-<<<<<<< HEAD
+#ifdef LBANN_NBALLREDUCE_GRADIENT
+  /** The request for non-blocking allreduces. */
+  El::mpi::Request<DataType> m_allreduce_req;
+  /** Whether a non-blocking allreduce was started. */
+  bool m_allreduce_started = false;
+#endif  // LBANN_NBALLREDUCE_GRADIENT
+
 //************************************************************************
 // Checkpointing
 //************************************************************************
  public:
   virtual bool save_to_checkpoint_shared(persist& p, std::string m_name);
   virtual bool load_from_checkpoint_shared(persist& p, std::string m_name);
-=======
-#ifdef LBANN_NBALLREDUCE_GRADIENT
-  /** The request for non-blocking allreduces. */
-  El::mpi::Request<DataType> m_allreduce_req;
-  /** Whether a non-blocking allreduce was started. */
-  bool m_allreduce_started = false;
-#endif  // LBANN_NBALLREDUCE_GRADIENT
-
->>>>>>> a69c8071
+
 };
 
 } // namespace lbann
