--- conflicted
+++ resolved
@@ -70,16 +70,10 @@
     // Load layer weights from checkpoint if checkpoint directory given
     if(opts->has_string("ckpt_dir")){
       for(auto&& m : models) {
-<<<<<<< HEAD
-        bool loaded = lbann_callback_save_model::load_model_weights(opts->get_string("ckpt_dir"),
-                                                                    m.get(),
-                                                                    opts->get_bool("ckptdir_is_fullpath"));
-=======
         bool loaded = callback::save_model::load_model_weights(
           opts->get_string("ckpt_dir"),
           m.get(),
           opts->get_bool("ckptdir_is_fullpath"));
->>>>>>> 5042f59b
         if(!loaded)  LBANN_ERROR("Unable to reload model");
       }
     }else {
