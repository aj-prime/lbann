////////////////////////////////////////////////////////////////////////////////
// Copyright (c) 2014-2019, Lawrence Livermore National Security, LLC.
// Produced at the Lawrence Livermore National Laboratory.
// Written by the LBANN Research Team (B. Van Essen, et al.) listed in
// the CONTRIBUTORS file. <lbann-dev@llnl.gov>
//
// LLNL-CODE-697807.
// All rights reserved.
//
// This file is part of LBANN: Livermore Big Artificial Neural Network
// Toolkit. For details, see http://software.llnl.gov/LBANN or
// https://github.com/LLNL/LBANN.
//
// Licensed under the Apache License, Version 2.0 (the "Licensee"); you
// may not use this file except in compliance with the License.  You may
// obtain a copy of the License at:
//
// http://www.apache.org/licenses/LICENSE-2.0
//
// Unless required by applicable law or agreed to in writing, software
// distributed under the License is distributed on an "AS IS" BASIS,
// WITHOUT WARRANTIES OR CONDITIONS OF ANY KIND, either express or
// implied. See the License for the specific language governing
// permissions and limitations under the license.
////////////////////////////////////////////////////////////////////////////////

#include "lbann/callbacks/check_gradients.hpp"
#include "lbann/data_readers/data_reader.hpp"
#include "lbann/layers/io/input_layer.hpp"
#include "lbann/proto/proto_common.hpp"
#include "lbann/utils/memory.hpp"

#include <cereal/types/set.hpp>
#include "lbann/utils/serialize.hpp"
#include <h2/patterns/multimethods/SwitchDispatcher.hpp>

#include <callbacks.pb.h>

#include <cmath>
#include <iostream>
#include <limits>
#include <memory>

namespace lbann {
namespace callback {

namespace {

/** @details Forward prop is applied to all layers, except input
 *  layers. It is assumed that input layers have already loaded data.
 */
EvalType compute_objective_function(model& m) {
  const auto& c = static_cast<sgd_execution_context&>(m.get_execution_context());

  // Forward prop, skipping input layers
<<<<<<< HEAD

  if(m.is_subgraph_parallelism_enabled())
  {
    for (auto&& l : m.get_layers()) {
      if (dynamic_cast<generic_input_layer<DataType>*>(l) == nullptr && l->get_run_layer_in_subgraph()) {
        l->forward_prop();
          
      }
=======
  for (auto&& l : m.get_layers()) {
    if (dynamic_cast<input_layer<DataType>*>(l) == nullptr) {
      l->forward_prop();
>>>>>>> d0a7cc64
    }
  }
  else//subgrpah parallelism not enabled
  {
    for (auto&& l : m.get_layers()) {
      if (dynamic_cast<generic_input_layer<DataType>*>(l) == nullptr) {
        
        l->forward_prop();
      }
    }

  }


  

  // Get objective function value
  auto&& obj = m.get_objective_function();
  const auto mode = c.get_execution_mode();
  const auto mini_batch_size = c.get_current_mini_batch_size();
  obj->start_evaluation(mode, mini_batch_size);
  return obj->finish_evaluation(mode, mini_batch_size);

}

struct DefaultErrorReporter
{
  template <typename... Ts>
  void DispatchError(Ts&&...)
  {
    LBANN_ERROR("Unable to dispatch functor.");
  }

  template <typename... Ts>
  void DeductionError(Ts&&...)
  {
    LBANN_ERROR("Unable to deduce an argument type.");
  }
};

struct CheckWeightsFunctor : DefaultErrorReporter
{
  model &m;
  sgd_execution_context const& c;
  EvalType epsilon;
  EvalType step_size;
  EvalType expected_error;
  bool verbose;
  bool error_on_failure;

  CheckWeightsFunctor(model& arg_m,
                      sgd_execution_context const& arg_c,
                      EvalType arg_epsilon,
                      EvalType arg_step_size,
                      EvalType arg_expected_error,
                      bool arg_verbose,
                      bool arg_error_on_failure)
    : m(arg_m),
      c(arg_c),
      epsilon(arg_epsilon),
      step_size(arg_step_size),
      expected_error(arg_expected_error),
      verbose(arg_verbose),
      error_on_failure(arg_error_on_failure)
  {}

  template <typename TensorDataType>
  void operator()(data_type_weights<TensorDataType>& dtw) {
    // Get weights matrix and gradient
    const auto& weights_matrix = dtw.get_values();
    const auto& gradient = dtw.get_optimizer()->get_gradient();

    // Iterate through weights matrix entries
    for (El::Int col = 0; col < weights_matrix.Width(); ++col) {
      for (El::Int row = 0; row < weights_matrix.Height(); ++row) {
        const bool weight_is_local = weights_matrix.IsLocal(row, col);
        const El::Int local_row = (weight_is_local
                                   ? weights_matrix.LocalRow(row)
                                   : 0);
        const El::Int local_col = (weight_is_local
                                   ? weights_matrix.LocalCol(col)
                                   : 0);
        const TensorDataType initial_weight =
          (weight_is_local
           ? weights_matrix.GetLocal(local_row, local_col)
           : TensorDataType(0.));

        // Compute objective function values
        // Note: matrix entry is reset after computing objective
        // function values
        dtw.set_value(initial_weight + El::To<TensorDataType>(2 * step_size), row, col);
        const EvalType f_2h = compute_objective_function(m);
        dtw.set_value(initial_weight + El::To<TensorDataType>(step_size), row, col);
        const EvalType f_h = compute_objective_function(m);
        dtw.set_value(initial_weight - El::To<TensorDataType>(step_size), row, col);
        const EvalType f_nh = compute_objective_function(m);
        dtw.set_value(initial_weight - El::To<TensorDataType>(2 * step_size), row, col);
        const EvalType f_n2h = compute_objective_function(m);
        dtw.set_value(initial_weight, row, col);

        // Compute relative error in gradient.
        // Note: only weight owner participates
        if (weight_is_local && weights_matrix.RedundantRank() == 0) {
          const EvalType analytical_gradient
            = gradient.GetLocal(local_row, local_col);
          const EvalType numerical_gradient
            = (- f_2h + 8 * f_h - 8 * f_nh + f_n2h) / (12 * step_size);
          const EvalType error = std::fabs(analytical_gradient - numerical_gradient);
          auto relative_error = EvalType(0.);
          if (error != EvalType(0.)) {
            relative_error = error / std::max(std::fabs(analytical_gradient),
                                              std::fabs(numerical_gradient));
          }

          // Print warning if relative error is large
          if (error > expected_error || std::isnan(error) || std::isinf(error)) {
            std::cout << "  GRADIENT ERROR: " << dtw.get_name() << ", "
                      << "entry (" << row << "," << col << ")" << std::endl;
            std::cout << "    Weight              = " << initial_weight << std::endl
                      << "    Analytical gradient = " << analytical_gradient << std::endl
                      << "    Numerical gradient  = " << numerical_gradient << std::endl
                      << "    Error               = " << error << std::endl
                      << "    Relative error      = " << relative_error << std::endl;
            if (error_on_failure) {
              LBANN_ERROR("gradient checking found large difference between "
                          "analytical and numerical gradients");
            }
          } else if (verbose) {
            std::cout << "  " << dtw.get_name() << ", "
                      << "entry (" << row << "," << col << ")" << std::endl;
            std::cout << "    Weight              = " << initial_weight << std::endl
                      << "    Analytical gradient = " << analytical_gradient << std::endl
                      << "    Numerical gradient  = " << numerical_gradient << std::endl
                      << "    Error               = " << error << std::endl
                      << "    Relative error      = " << relative_error << std::endl;
          }
        }
      }
    }
    return;
  }
}; // struct CheckWeightsFunctor

} // namespace

check_gradients::check_gradients(std::set<execution_mode> modes,
                                 DataType step_size,
                                 bool verbose,
                                 bool error_on_failure)
  : m_modes(std::move(modes)),
    m_step_size(step_size),
    m_verbose(verbose),
    m_error_on_failure(error_on_failure) {}

template <class Archive>
void
check_gradients::serialize(Archive & ar) {
  ar(::cereal::make_nvp(
       "BaseCallback",
       ::cereal::base_class<callback_base>(this)),
     CEREAL_NVP(m_modes),
     CEREAL_NVP(m_step_size),
     CEREAL_NVP(m_verbose),
     CEREAL_NVP(m_error_on_failure));
}

void check_gradients::do_check_gradients(model& m) const {

  // Get objects from model
  auto& c = static_cast<sgd_execution_context&>(m.get_execution_context());
  auto& comm = *m.get_comm();
  const auto mode = c.get_execution_mode();
  const auto& layers = m.get_layers();

  // Return immediately if gradient check isn't currently needed
  if (!m_modes.empty() && m_modes.count(mode) == 0) { return; }

  // Reset statistics and gradients
  m.get_objective_function()->reset_statistics(mode);
  for (auto&& met : m.get_metrics()) {
    met->reset_statistics(mode);
  }
  for (auto&& w : m.get_weights()) {
    auto&& opt = w->get_optimizer();
    if (opt != nullptr) { opt->clear_gradient(); }
  }

  // Load data in input layers
<<<<<<< HEAD
  //checking subgrpah parallelism 
  if(m.is_subgraph_parallelism_enabled())
  {
    for (auto&& l : m.get_layers()) {
      if (dynamic_cast<generic_input_layer<DataType>*>(l) != nullptr && l->get_run_layer_in_subgraph()) {
        l->forward_prop();
      }
    }

  }
  else
  {
    for (auto&& l : m.get_layers()) {
      if (dynamic_cast<generic_input_layer<DataType>*>(l) != nullptr) {
        l->forward_prop();
      }
=======
  data_coordinator& dc = get_trainer().get_data_coordinator();
  dc.fetch_data(mode);
  for (auto&& l : m.get_layers()) {
    if (dynamic_cast<input_layer<DataType>*>(l) != nullptr) {
      l->forward_prop();
>>>>>>> d0a7cc64
    }

  }

  

  // Compute objective function
  const EvalType objective = compute_objective_function(m);

  // Choose finite difference step
  // Note: Consider a central difference scheme:
  //   f'(x) ~ ( - f(x+2h) + 8 f(x+h) - 8 f(x-h) + f(x-2h) ) / 12h
  // By Taylor's theorem, the truncation error is bounded by
  //   E_trunc <= | f'''''(xi) | / 18 * h^4
  // Assuming f can be computed to a relative accuracy of epsilon,
  //   E_fl <= epsilon * | f(chi) | / h
  // For simplicity, we assume f(chi) ~ f(x), and | f'''''(xi) | ~ 1.
  // If step size is not specified, then we choose h so that
  //   E_fl <= sqrt(epsilon)
  // For the integrity of the test, the current implementation uses an
  // epsilon based on the minimum step size of the float data type
  const EvalType epsilon = std::pow(std::numeric_limits<DataType>::epsilon(), 0.9);
  const EvalType step_size = (m_step_size > EvalType{0} ?
                              m_step_size :
                              std::fabs(objective) * El::Sqrt(epsilon));
  EvalType expected_error = std::pow((epsilon * objective / step_size
                                      + std::pow(step_size, 4) / 18),
                                     0.9);

  // Compute gradients
  m.get_objective_function()->differentiate();
  m.get_objective_function()->compute_weight_regularization();

  //checking subgraph parallelism 
  if(m.is_subgraph_parallelism_enabled())
  {
    for (El::Int i = layers.size()-1; i >= 0; --i) {
      if(layers[i]->get_run_layer_in_subgraph())
      {
        layers[i]->back_prop();
      }
      
    }

  }
  else
  {
    for (El::Int i = layers.size()-1; i >= 0; --i) {
      layers[i]->back_prop();
    }

  }
  

  // Print objective function value
  if (comm.am_world_master()) {
    std::cout << std::string(64, '-') << "\n"
              << "Gradient checking...\n"
              << "  Objective function value = " << objective << "\n"
              << "  Step size                = " << step_size << "\n"
              << "  Expected gradient error  = " << expected_error << "\n";
  }

  for (weights *w : m.get_weights()) {
    if (!w->has_optimizer()) {
      continue;
    }
    if (comm.am_world_master()) {
      std::cout << "Checking " << w->get_name() << std::endl;
    }

    using WeightsTypes =
      h2::meta::tlist::ExpandTL<data_type_weights, supported_layer_data_type>;
    using Dispatcher =
      h2::multimethods::SwitchDispatcher<CheckWeightsFunctor,
                                         void,
                                         weights,
                                         WeightsTypes>;
    Dispatcher::Exec(
      CheckWeightsFunctor(m, c,
                          epsilon, step_size, expected_error,
                          m_verbose, m_error_on_failure),
      *w);
  }
  if (comm.am_world_master()) {
    std::cout << std::string(64,'-') << "\n";
  }

  // Clean up
  auto&& reader = dc.get_data_reader(mode);
  reader->set_initial_position();
  m.get_objective_function()->reset_statistics(mode);
  for (auto&& met : m.get_metrics()) {
    met->reset_statistics(mode);
  }

}

// Builder function
std::unique_ptr<callback_base>
build_check_gradients_callback_from_pbuf(
  const google::protobuf::Message& proto_msg, const std::shared_ptr<lbann_summary>&) {
  const auto& params =
    dynamic_cast<const lbann_data::Callback::CallbackCheckGradients&>(proto_msg);
  const auto& modes =
    parse_set<execution_mode>(params.execution_modes());
  return make_unique<check_gradients>(modes,
                                      params.step_size(),
                                      params.verbose(),
                                      params.error_on_failure());
}

} // namespace callback
} // namespace lbann

#define LBANN_CLASS_NAME callback::check_gradients
#include <lbann/macros/register_class_with_cereal.hpp><|MERGE_RESOLUTION|>--- conflicted
+++ resolved
@@ -53,26 +53,21 @@
   const auto& c = static_cast<sgd_execution_context&>(m.get_execution_context());
 
   // Forward prop, skipping input layers
-<<<<<<< HEAD
+
 
   if(m.is_subgraph_parallelism_enabled())
   {
     for (auto&& l : m.get_layers()) {
-      if (dynamic_cast<generic_input_layer<DataType>*>(l) == nullptr && l->get_run_layer_in_subgraph()) {
+      if (dynamic_cast<input_layer<DataType>*>(l) == nullptr && l->get_run_layer_in_subgraph()) {
         l->forward_prop();
           
       }
-=======
-  for (auto&& l : m.get_layers()) {
-    if (dynamic_cast<input_layer<DataType>*>(l) == nullptr) {
-      l->forward_prop();
->>>>>>> d0a7cc64
-    }
-  }
-  else//subgrpah parallelism not enabled
+    }
+  }
+  else//sub-graph parallelism not enabled
   {
     for (auto&& l : m.get_layers()) {
-      if (dynamic_cast<generic_input_layer<DataType>*>(l) == nullptr) {
+      if (dynamic_cast<input_layer<DataType>*>(l) == nullptr) {
         
         l->forward_prop();
       }
@@ -255,12 +250,14 @@
   }
 
   // Load data in input layers
-<<<<<<< HEAD
+  data_coordinator& dc = get_trainer().get_data_coordinator();
+  dc.fetch_data(mode);
+
   //checking subgrpah parallelism 
   if(m.is_subgraph_parallelism_enabled())
   {
     for (auto&& l : m.get_layers()) {
-      if (dynamic_cast<generic_input_layer<DataType>*>(l) != nullptr && l->get_run_layer_in_subgraph()) {
+      if (dynamic_cast<input_layer<DataType>*>(l) != nullptr && l->get_run_layer_in_subgraph()) {
         l->forward_prop();
       }
     }
@@ -269,16 +266,10 @@
   else
   {
     for (auto&& l : m.get_layers()) {
-      if (dynamic_cast<generic_input_layer<DataType>*>(l) != nullptr) {
+      if (dynamic_cast<input_layer<DataType>*>(l) != nullptr) {
         l->forward_prop();
       }
-=======
-  data_coordinator& dc = get_trainer().get_data_coordinator();
-  dc.fetch_data(mode);
-  for (auto&& l : m.get_layers()) {
-    if (dynamic_cast<input_layer<DataType>*>(l) != nullptr) {
-      l->forward_prop();
->>>>>>> d0a7cc64
+
     }
 
   }
