--- conflicted
+++ resolved
@@ -147,7 +147,7 @@
 
   m_reset_mini_batch_index = 0;
   m_loaded_mini_batch_idx = 0;
-  m_current_mini_batch_idx = 0;  
+  m_current_mini_batch_idx = 0;
 
   m_stride_to_next_mini_batch = mb_size;
   m_stride_to_last_mini_batch = mb_size;
@@ -226,21 +226,6 @@
   return mb_size;
 }
 
-<<<<<<< HEAD
-=======
-#if 0
-bool generic_data_reader::is_data_reader_done(bool is_active_reader) {
-  bool reader_not_done = true;
-  if(is_active_reader) {
-    reader_not_done = !((m_loaded_mini_batch_idx + m_iteration_stride) >= m_num_iterations_per_epoch);
-  }else {
-    reader_not_done = !(m_loaded_mini_batch_idx >= m_num_iterations_per_epoch);
-  }
-  return reader_not_done;
-}
-#endif
-
->>>>>>> 15bea952
 bool generic_data_reader::update(bool is_active_reader) {
   bool reader_not_done = true; // BVE The sense of this should be fixed
   m_current_mini_batch_idx++;
