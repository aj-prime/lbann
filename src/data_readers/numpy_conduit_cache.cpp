////////////////////////////////////////////////////////////////////////////////
// Copyright (c) 2014-2016, Lawrence Livermore National Security, LLC.
// Produced at the Lawrence Livermore National Laboratory.
// Written by the LBANN Research Team (B. Van Essen, et al.) listed in
// the CONTRIBUTORS file. <lbann-dev@llnl.gov>
//
// LLNL-CODE-697807.
// All rights reserved.
//
// This file is part of LBANN: Livermore Big Artificial Neural Network
// Toolkit. For details, see http://software.llnl.gov/LBANN or
// https://github.com/LLNL/LBANN.
//
// Licensed under the Apache License, Version 2.0 (the "Licensee"); you
// may not use this file except in compliance with the License.  You may
// obtain a copy of the License at:
//
// http://www.apache.org/licenses/LICENSE-2.0
//
// Unless required by applicable law or agreed to in writing, software
// distributed under the License is distributed on an "AS IS" BASIS,
// WITHOUT WARRANTIES OR CONDITIONS OF ANY KIND, either express or
// implied. See the License for the specific language governing
// permissions and limitations under the license.
//
////////////////////////////////////////////////////////////////////////////////

#include "lbann/data_readers/numpy_conduit_cache.hpp"
#include "lbann/utils/exception.hpp"

#ifdef LBANN_HAS_CONDUIT

namespace lbann {


<<<<<<< HEAD
numpy_conduit_cache::numpy_conduit_cache(const numpy_conduit_cache& rhs) {
  copy_members(rhs);
}

numpy_conduit_cache& numpy_conduit_cache::operator=(const numpy_conduit_cache& rhs) {
  // check for self-assignment
  if (this == &rhs) {
    return (*this);
  }
  copy_members(rhs);
  return (*this);
}

void numpy_conduit_cache::copy_members(const numpy_conduit_cache& rhs) {
  //TODO
  LBANN_ERROR("needs to be impelemented");
}

//static
void numpy_conduit_cache::load_conduit_node(const std::string filename, int data_id, conduit::Node &output, bool reset_conduit_node) {
=======
void numpy_conduit_cache::load(const std::string filename, int data_id) {
>>>>>>> 59c00749

  try {
    if (reset_conduit_node) {
      output.reset();
    }
    std::map<std::string, cnpy::NpyArray> a = cnpy::npz_load(filename);
    for (auto &&t : a) {
      cnpy::NpyArray &b = t.second;
      output[std::to_string(data_id) + "/" + t.first + "/word_size"] = b.word_size;
      output[std::to_string(data_id) + "/" + t.first + "/fortran_order"] = b.fortran_order;
      output[std::to_string(data_id) + "/" + t.first + "/num_vals"] = b.num_vals;
      output[std::to_string(data_id) + "/" + t.first + "/shape"] = b.shape;
      std::shared_ptr<std::vector<char>> data = b.data_holder;
      output[std::to_string(data_id) + "/" + t.first + "/data"].set_external_char_ptr(b.data_holder->data());
    }
  } catch (...) {
    //note: npz_load throws std::runtime_error, but I don't want to assume
    //      that won't change in the future
    LBANN_ERROR("failed to open " + filename + " during cnpy::npz_load");
  }
}

const conduit::Node & numpy_conduit_cache::get_conduit_node(int data_id) const {
  std::unordered_map<int, conduit::Node>::const_iterator it = m_data.find(data_id);
  if (it == m_data.end()) {
    LBANN_ERROR("failed to find data_id: " + std::to_string(data_id) + " in m_data");
  }
  return it->second;
}

void numpy_conduit_cache::load(const std::string filename, int data_id) {
  try {
    m_numpy[data_id] = cnpy::npz_load(filename);
    conduit::Node &n = m_data[data_id];
    std::map<std::string, cnpy::NpyArray> &a = m_numpy[data_id];
    for (auto &&t : a) {
      cnpy::NpyArray &b = t.second;
      n[std::to_string(data_id) + "/" + t.first + "/word_size"] = b.word_size;
      n[std::to_string(data_id) + "/" + t.first + "/fortran_order"] = b.fortran_order;
      n[std::to_string(data_id) + "/" + t.first + "/num_vals"] = b.num_vals;
      n[std::to_string(data_id) + "/" + t.first + "/shape"] = b.shape;
      std::shared_ptr<std::vector<char>> data = b.data_holder;
      n[std::to_string(data_id) + "/" + t.first + "/data"].set_external_char_ptr(b.data_holder->data());
    }
  } catch (...) {
    //note: npz_load throws std::runtime_error, but I don't want to assume
    //      that won't change in the future
    LBANN_ERROR("failed to open " + filename + " during cnpy::npz_load");
  }
}

} // end of namespace lbann

#endif // LBANN_HAS_CONDUIT<|MERGE_RESOLUTION|>--- conflicted
+++ resolved
@@ -32,8 +32,8 @@
 
 namespace lbann {
 
+#if 0
 
-<<<<<<< HEAD
 numpy_conduit_cache::numpy_conduit_cache(const numpy_conduit_cache& rhs) {
   copy_members(rhs);
 }
@@ -51,12 +51,10 @@
   //TODO
   LBANN_ERROR("needs to be impelemented");
 }
+#endif
 
 //static
 void numpy_conduit_cache::load_conduit_node(const std::string filename, int data_id, conduit::Node &output, bool reset_conduit_node) {
-=======
-void numpy_conduit_cache::load(const std::string filename, int data_id) {
->>>>>>> 59c00749
 
   try {
     if (reset_conduit_node) {
@@ -78,6 +76,9 @@
     LBANN_ERROR("failed to open " + filename + " during cnpy::npz_load");
   }
 }
+
+
+#if 0
 
 const conduit::Node & numpy_conduit_cache::get_conduit_node(int data_id) const {
   std::unordered_map<int, conduit::Node>::const_iterator it = m_data.find(data_id);
@@ -107,6 +108,7 @@
     LBANN_ERROR("failed to open " + filename + " during cnpy::npz_load");
   }
 }
+#endif
 
 } // end of namespace lbann
 
