--- conflicted
+++ resolved
@@ -135,111 +135,18 @@
 
 }
 
-<<<<<<< HEAD
-=======
-#ifdef LBANN_HAS_CUDNN
-const cudnn::matrix& optimizer::get_gradient_gpu() {
-
-  // Check if gradient is initialized
-  if (!is_initialized()) {
-    LBANN_ERROR("attempted to access gradients before they are set up");
-  }
-  if (m_cudnn == nullptr) {
-    LBANN_ERROR("attempted to get GPU gradient, but GPU is not set up");
-  }
-
-  // Check if all gradient sources have made contributions
-  m_gradient_sources.erase(nullptr);
-  if (!m_gradient_sources.empty()) {
-    std::stringstream err;
-    err << "attempted to access gradient before all gradient sources "
-        << "have made contributions "
-        << "(missing " << m_gradient_sources.size() << " sources)";
-    LBANN_ERROR(err.str());
-  }
-
-  // Perform allreduce on staging matrix if needed
-  if (m_gradient_allreduce_needed && !m_gradient_allreduce_started) {
-    start_gradient_staging_allreduce();
-  }
-  if (m_gradient_allreduce_started && !m_gradient_allreduce_finished) {
-    m_comm->wait(m_gradient_allreduce_req);
-    m_gradient_allreduce_finished = true;
-  }
-  if (m_gradient_allreduce_needed) {
-    add_to_gradient(m_gradient_staging_d);
-  }
-  m_gradient_allreduce_needed = false;
-  m_gradient_allreduce_started = false;
-  m_gradient_allreduce_finished = false;
-
-  // Return gradient
-  return m_gradient_d;
-
-}
-#endif // LBANN_HAS_CUDNN
-
->>>>>>> a94b5933
 void optimizer::start_gradient_staging_allreduce() {
   if (!m_gradient_allreduce_needed || m_gradient_allreduce_started) {
     return;
   }
 
   m_gradient_allreduce_started = true;
-<<<<<<< HEAD
   m_comm->nb_allreduce(*m_gradient_staging,
                        m_gradient_staging->RedundantComm(),
                        m_gradient_allreduce_req,
                        El::mpi::SUM,
                        std::type_index(typeid(Al::mpi_backend)));
   m_gradient_allreduce_finished = false;
-=======
-  if (m_cudnn == nullptr) {
-    m_comm->nb_allreduce(*m_gradient_staging,
-                         m_gradient_staging->RedundantComm(),
-                         m_gradient_allreduce_req,
-                         El::mpi::SUM,
-                         std::type_index(typeid(Al::mpi_backend)));
-    m_gradient_allreduce_finished = false;
-  } else {
-    #ifndef LBANN_HAS_CUDNN
-    LBANN_ERROR("cuDNN not detected");
-    #else
-    #if defined(LBANN_HAS_ALUMINUM) && defined(LBANN_HAS_NCCL2)
-    // Non-blocking GPU allreduce with NCCL
-    // Note: We assume each process has one GPU and that the gradient
-    // is in STAR,STAR distribution.
-    if (m_cudnn->get_num_gpus() != 1) {
-      LBANN_ERROR("non-blocking GPU allreduce with NCCL assumes one GPU per process");
-    }
-    StarMat gradient_staging_d;
-    gradient_staging_d.Attach(m_gradient_staging_d.get_height(),
-                              m_gradient_staging_d.get_width_per_gpu(),
-                              m_gradient_staging->Grid(),
-                              m_gradient_staging->ColAlign(),
-                              m_gradient_staging->RowAlign(),
-                              m_gradient_staging_d.get_data(0),
-                              m_gradient_staging_d.get_leading_dim(),
-                              m_gradient_staging->Root());
-    m_cudnn->synchronize();
-    m_comm->nb_allreduce(gradient_staging_d,
-                         gradient_staging_d.RedundantComm(),
-                         m_gradient_allreduce_req,
-                         El::mpi::SUM,
-                         std::type_index(typeid(Al::nccl_backend)));
-    m_gradient_allreduce_finished = false;
-    #else
-    // Naive GPU allreduce
-    m_cudnn->global_allreduce_on_gpus(m_gradient_staging_d.get_data(),
-                                      m_gradient_staging_d.get_height(),
-                                      m_gradient_staging_d.get_width_per_gpu(),
-                                      m_gradient->RedundantComm());
-    m_gradient_allreduce_finished = true;
-    #endif // defined(LBANN_HAS_ALUMINUM) && defined(LBANN_HAS_NCCL2)
-    #endif // LBANN_HAS_CUDNN
-  }
-
->>>>>>> a94b5933
 }
 
 void optimizer::clear_gradient() {
@@ -260,43 +167,7 @@
     LBANN_ERROR("attempted to access gradients before they are set up");
   }
   if (scale != DataType(0)) {
-<<<<<<< HEAD
     El::Axpy(scale, gradient, *m_gradient);
-=======
-    if (m_cudnn == nullptr) {
-      El::Axpy(scale, gradient, *m_gradient);
-    } else {
-      #ifndef LBANN_HAS_CUDNN
-      LBANN_ERROR("cuDNN not detected");
-      #else
-      cudnn::matrix gradient_d(m_cudnn);
-      gradient_d.attach_to_work_spaces(gradient.LocalHeight(),
-                                       gradient.LocalWidth());
-      m_cudnn->broadcast_to_gpus(gradient_d.get_data(),
-                                 gradient.LockedMatrix());
-      add_to_gradient(gradient_d, scale);
-      #endif // LBANN_HAS_CUDNN
-    }
-  }
-}
-#ifdef LBANN_HAS_CUDNN
-void optimizer::add_to_gradient(const cudnn::matrix& gradient_d,
-                                DataType scale) {
-  if (!is_initialized()) {
-    LBANN_ERROR("attempted to access gradients before they are set up");
-  }
-  if (m_cudnn == nullptr) {
-    LBANN_ERROR("attempted to add to GPU gradient, but GPU is not set up");
-  }
-  if (scale != DataType(0)) {
-    for(int i = 0; i < m_cudnn->get_num_gpus(); ++i) {
-      CHECK_CUDA(cudaSetDevice(m_cudnn->get_gpu(i)));
-      cublas::axpy(m_cudnn->get_cublas_handle(i),
-                   m_weights->get_size(),
-                   scale, gradient_d.get_locked_data(i), 1,
-                   m_gradient_d.get_data(i), 1);
-    }
->>>>>>> a94b5933
   }
 }
 
@@ -312,82 +183,15 @@
 
     // Clear staging matrix if needed
     if (!m_gradient_allreduce_needed) {
-<<<<<<< HEAD
       El::Zero(*m_gradient_staging);
-=======
-      if (m_cudnn == nullptr) {
-        El::Zero(*m_gradient_staging);
-      } else {
-        #ifndef LBANN_HAS_CUDNN
-        LBANN_ERROR("cuDNN not detected");
-        #else
-        m_gradient_staging_d.zero();
-        #endif // LBANN_HAS_CUDNN
-      }
->>>>>>> a94b5933
     }
     m_gradient_allreduce_needed = true;
 
     // Add to staging matrix
-<<<<<<< HEAD
     El::Axpy(scale, gradient, *m_gradient_staging);
 
   }
 }
-=======
-    if (m_cudnn == nullptr) {
-      El::Axpy(scale, gradient, *m_gradient_staging);
-    } else {
-      #ifndef LBANN_HAS_CUDNN
-      LBANN_ERROR("cuDNN not detected");
-      #else
-      cudnn::matrix gradient_d(m_cudnn,
-                               gradient.LocalHeight(),
-                               gradient.LocalWidth());
-      gradient_d.zero();
-      m_cudnn->copy_to_gpu(0,
-                           gradient_d.get_data(0),
-                           gradient.LockedMatrix(),
-                           gradient_d.get_leading_dim());
-      add_to_gradient_staging(gradient_d, scale);
-      #endif // LBANN_HAS_CUDNN
-    }
-
-  }
-}
-#ifdef LBANN_HAS_CUDNN
-void optimizer::add_to_gradient_staging(const cudnn::matrix& gradient_d,
-                                        DataType scale) {
-  if (!is_initialized()) {
-    LBANN_ERROR("attempted to access gradients before they are set up");
-  }
-  if (m_gradient_allreduce_started) {
-    LBANN_ERROR("attempted to add to staging matrix after gradient accumulation has started");
-  }
-  if (m_cudnn == nullptr) {
-    LBANN_ERROR("attempted to add to GPU gradient, but GPU is not set up");
-  }
-  if (scale != DataType(0)) {
-
-    // Clear staging matrix if needed
-    if (!m_gradient_allreduce_needed) {
-      m_gradient_staging_d.zero();
-    }
-    m_gradient_allreduce_needed = true;
-
-    // Add to staging matrix
-    for(int i = 0; i < m_cudnn->get_num_gpus(); ++i) {
-      CHECK_CUDA(cudaSetDevice(m_cudnn->get_gpu(i)));
-      cublas::axpy(m_cudnn->get_cublas_handle(i),
-                   m_weights->get_size(),
-                   scale, gradient_d.get_locked_data(i), 1,
-                   m_gradient_staging_d.get_data(i), 1);
-    }
-
-  }
-}
-#endif // LBANN_HAS_CUDNN
->>>>>>> a94b5933
 
 void optimizer::add_gradient_source(const void* source) {
   if (source != nullptr) {
