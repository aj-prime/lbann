--- conflicted
+++ resolved
@@ -353,17 +353,13 @@
 #ifdef LBANN_HAS_CONDUIT
   } else if (name =="jag_conduit_hdf5") {
     data_reader_jag_conduit_hdf5* reader_jag = new data_reader_jag_conduit_hdf5(pp, shuffle);
-<<<<<<< HEAD
     if (channels == 0) {
       channels = 1;
     }
     reader_jag->set_image_dims(width, height, channels);
-=======
-    reader_jag->set_image_dims(width, height);
     reader_jag->set_use_images(pb_readme.use_images());
     reader_jag->set_use_scalars(pb_readme.use_scalars());
     reader_jag->set_use_inputs(pb_readme.use_inputs());
->>>>>>> a4e09fd7
     reader = reader_jag;
     if (master) std::cout << reader->get_type() << " is set" << std::endl;
     return;
